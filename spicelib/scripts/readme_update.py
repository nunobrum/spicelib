--- conflicted
+++ resolved
@@ -29,22 +29,11 @@
     if "```python" in line:
         block_start = line_no
     elif "```" in line and block_start != -1:
-<<<<<<< HEAD
         # check whether the next line has the -- in statement
         if line_no + 1 < len(readme_md):
             m = in_statement_regex.search(readme_md[line_no + 1])
             if not m and line_no + 2 < len(readme_md):  # if there is no -- in statement, check the next line
                 m = in_statement_regex.search(readme_md[line_no + 2])
-=======
-        # print("found comment block end")
-        # check whether the next or the line after has the -- in statement
-        nextline = readme_md[line_no + 1] if line_no + 1 < len(readme_md) else ""
-        if len(nextline.strip()) == 0:
-            nextline = readme_md[line_no + 2] if line_no + 2 < len(readme_md) else ""
-        if len(nextline.strip()) > 0:
-            # print("found non empty next line")
-            m = in_statement_regex.search(nextline)
->>>>>>> 23dcada9
             # find the file to include
             if m:
                 print(f"Updating code on lines {block_start + 1}:{line_no + 1}")
