--- conflicted
+++ resolved
@@ -93,7 +93,6 @@
         self.start_time = time.time()
         self.print_info(_logger.info, ": Starting simulation %d: %s" % (self.runno, self.netlist_file))
         # start execution
-<<<<<<< HEAD
         try:
             self.retcode = self.simulator.run(self.netlist_file.absolute().as_posix(), self.switches, 
                                               self.timeout, exe_log=self.exe_log)
@@ -103,12 +102,7 @@
         except Exception as e:
             self.print_info(_logger.error, f"Simulation Failed. {e.__class__.__name__}: {e}")
             self.retcode = -2
-        self.stop_time = clock_function()
-=======
-        self.retcode = self.simulator.run(self.netlist_file.absolute().as_posix(), self.switches, self.timeout,
-                                          exe_log=self.exe_log)
         self.stop_time = time.time()
->>>>>>> c5fa2f30
         # print simulation time with format HH:MM:SS.mmmmmm
 
         # Calculate the time difference
