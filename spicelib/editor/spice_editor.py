--- conflicted
+++ resolved
@@ -299,14 +299,10 @@
     def __init__(self, parent: "SpiceCircuit" = None):
         super().__init__()
         self.netlist = []
-<<<<<<< HEAD
         self._readonly = False
-
-=======
         self.modified_subcircuits = {}
         self.parent = parent
         
->>>>>>> b2834c54
     def get_line_starting_with(self, substr: str) -> int:
         """Internal function. Do not use."""
         # This function returns the line number that starts with the substr string.
@@ -1217,42 +1213,6 @@
         else:
             _logger.error("Netlist file not found: {}".format(self.netlist_file))
 
-<<<<<<< HEAD
-    @staticmethod
-    def find_subckt_in_lib(library, subckt_name) -> Union['SpiceCircuit', None]:
-        """
-        Finds a sub-circuit in a library. The search is case-insensitive.
-        Will mark the sub-circuit as read-only.
-
-        :param library: path to the library to search
-        :type library: str
-        :param subckt_name: sub-circuit to search for
-        :type subckt_name: str
-        :return: Returns a SpiceCircuit instance with the sub-circuit found or None if not found
-        :rtype: SpiceCircuit
-        """
-        # 0. Setup things
-        reg_subckt = re.compile(SUBCKT_CLAUSE_FIND + subckt_name, re.IGNORECASE)
-        # 1. Find Encoding
-        encoding = detect_encoding(library)
-        #  2. scan the file
-        with open(library, encoding=encoding) as lib:
-            for line in lib:
-                search = reg_subckt.match(line)
-                if search:
-                    sub_circuit = SpiceCircuit()
-                    sub_circuit.netlist.append(line)
-                    # Advance to the next non nested .ENDS
-                    finished = sub_circuit._add_lines(lib)
-                    if finished:
-                        # if this is from a lib, don't allow modifications
-                        sub_circuit._readonly = True
-                        return sub_circuit
-        #  3. Return an instance of SpiceCircuit
-        return None
-=======
->>>>>>> b2834c54
-
     def run(self, wait_resource: bool = True,
             callback: Callable[[str, str], Any] = None, timeout: float = None, run_filename: str = None, simulator=None):
         """
