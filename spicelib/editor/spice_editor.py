#!/usr/bin/env python
# coding=utf-8
# -------------------------------------------------------------------------------
#
#  ███████╗██████╗ ██╗ ██████╗███████╗██╗     ██╗██████╗
#  ██╔════╝██╔══██╗██║██╔════╝██╔════╝██║     ██║██╔══██╗
#  ███████╗██████╔╝██║██║     █████╗  ██║     ██║██████╔╝
#  ╚════██║██╔═══╝ ██║██║     ██╔══╝  ██║     ██║██╔══██╗
#  ███████║██║     ██║╚██████╗███████╗███████╗██║██████╔╝
#  ╚══════╝╚═╝     ╚═╝ ╚═════╝╚══════╝╚══════╝╚═╝╚═════╝
#
# Name:        spice_editor.py
# Purpose:     Class made to update Generic Spice netlists
#
# Author:      Nuno Brum (nuno.brum@gmail.com)
#
# Licence:     refer to the LICENSE file
# -------------------------------------------------------------------------------
import os
from collections import OrderedDict
from pathlib import Path
import re
import logging

from .base_editor import BaseEditor, format_eng, ComponentNotFoundError, ParameterNotFoundError, PARAM_REGEX, \
    UNIQUE_SIMULATION_DOT_INSTRUCTIONS, Component, SUBCKT_DIVIDER

from typing import Union, List, Callable, Any, Tuple, Optional
from ..utils.detect_encoding import detect_encoding, EncodingDetectError
from ..utils.file_search import search_file_in_containers
from ..log.logfile_data import try_convert_value
from ..simulators.ltspice_simulator import LTspice

_logger = logging.getLogger("spicelib.SpiceEditor")

__author__ = "Nuno Canto Brum <nuno.brum@gmail.com>"
__copyright__ = "Copyright 2021, Fribourg Switzerland"

END_LINE_TERM = '\n'  #: This controls the end of line terminator used

# A Spice netlist can only have one of the instructions below, otherwise an error will be raised

# Regular expressions for the different components
FLOAT_RGX = r"[-+]?[0-9]*\.?[0-9]+([eE][-+]?[0-9]+)?"

# Regular expression for a number with decimal qualifier and unit
NUMBER_RGX = r"[-+]?[0-9]*\.?[0-9]+([eE][-+]?[0-9]+)?(Meg|[kmuµnpfgt])?[a-zA-Z]*"

# Parameters expression of the type: PARAM=value
PARAM_RGX = r"(?P<params>(\s+\w+\s*(=\s*[\w\{\}\(\)\-\+\*\/%\.]+)?)*)?"


def VALUE_RGX(number_regex):
    """Named Regex for a value or a formula."""
    return r"(?P<value>(?P<formula>{)?(?(formula).*}|" + number_regex + "))"


REPLACE_REGEXS = {
    'A': r"",  # LTspice Only : Special Functions, Parameter substitution not supported
    'B': r"^(?P<designator>B§?[VI]?\w+)(?P<nodes>(\s+\S+){2})\s+(?P<value>.*)$",  # Behavioral source
    'C': r"^(?P<designator>C§?\w+)(?P<nodes>(\s+\S+){2})(?P<model>\s+\w+)?\s+" +
         VALUE_RGX(FLOAT_RGX + r"[muµnpfgt]?F?") +
         PARAM_RGX + r".*?$",  # Capacitor
    'D': r"^(?P<designator>D§?\w+)(?P<nodes>(\s+\S+){2})\s+(?P<value>\w+)" +
         PARAM_RGX + ".*?$",  # Diode
    'E': r"^(?P<designator>E§?\w+)(?P<nodes>(\s+\S+){2,4})\s+(?P<value>.*)$",  # Voltage Dependent Voltage Source
    # this only supports changing gain values
    'F': r"^(?P<designator>F§?\w+)(?P<nodes>(\s+\S+){2})\s+(?P<value>.*)$",  # Current Dependent Current Source
    # This implementation replaces everything after the 2 first nets
    'G': r"^(?P<designator>G§?\w+)(?P<nodes>(\s+\S+){2,4})\s+(?P<value>.*)$",  # Voltage Dependent Current Source
    # This only supports changing gain values
    'H': r"^(?P<designator>H§?\w+)(?P<nodes>(\s+\S+){2})\s+(?P<value>.*)$",  # Voltage Dependent Current Source
    # This implementation replaces everything after the 2 first nets
    'I': r"^(?P<designator>I§?\w+)(?P<nodes>(\s+\S+){2})\s+(?P<value>.*?)"
         r"(?P<params>(\s+\w+\s*=\s*[\w\{\}\(\)\-\+\*\/%\.]+)*)$",  # Independent Current Source
    # This implementation replaces everything after the 2 first nets
    'J': r"^(?P<designator>J§?\w+)(?P<nodes>(\s+\S+){3})\s+(?P<value>\w+)" + 
         PARAM_RGX + ".*?$",  # JFET
    'K': r"^(?P<designator>K§?\w+)(?P<nodes>(\s+\S+){2,4})\s+(?P<value>[\+\-]?[0-9\.E+-]+[kmuµnpgt]?).*$",
    # Mutual Inductance
    'L': r"^(?P<designator>L§?\w+)(?P<nodes>(\s+\S+){2})\s+(?P<value>({)?(?(5).*}|([0-9\.E+-]+(Meg|[kmuµnpgt])?H?))).*$",
    # Inductance
    'M': r"^(?P<designator>M§?\w+)(?P<nodes>(\s+\S+){3,4})\s+(?P<value>\w+).*$",
    # MOSFET TODO: Parameters substitution not supported
    'O': r"^(?P<designator>O§?\w+)(?P<nodes>(\s+\S+){4})\s+(?P<value>\w+).*$",
    # Lossy Transmission Line TODO: Parameters substitution not supported
    'Q': r"^(?P<designator>Q§?\w+)(?P<nodes>(\s+\S+){3,4})\s+(?P<value>\w+)" + PARAM_RGX + ".*?$",
    # Bipolar TODO: Parameters substitution not supported
    'R': r"^(?P<designator>R§?\w+)(?P<nodes>(\s+\S+){2})(?P<model>\s+\w+)?\s+" +
         "(R=)?" + VALUE_RGX(FLOAT_RGX + r"(Meg|[kRmuµnpfgt])?\d*") +
         PARAM_RGX + ".*?$",  # Resistor
    'S': r"^(?P<designator>S§?\w+)(?P<nodes>(\s+\S+){4})\s+(?P<value>.*)$",  # Voltage Controlled Switch
    'T': r"^(?P<designator>T§?\w+)(?P<nodes>(\s+\S+){4})\s+(?P<value>.*)$",  # Lossless Transmission
    'U': r"^(?P<designator>U§?\w+)(?P<nodes>(\s+\S+){3})\s+(?P<value>.*)$",  # Uniform RC-line
<<<<<<< HEAD
    'V': r"^(?P<designator>V§?\w+)(?P<nodes>(\s+\S+){2})\s+(?P<value>.*?)"
         r"(?P<params>(\s+\w+\s*=\s*[\w\{\}\(\)\-\+\*\/%\.]+)*)$",  # Independent Voltage Source
    # This implementation replaces everything after the 2 first nets
    'W': r"^(?P<designator>W§?\w+)(?P<nodes>(\s+\S+){2})\s+(?P<value>.*)$",  # Current Controlled Switch
    # This implementation replaces everything after the 2 first nets
    'X': r"^(?P<designator>X§?\w+)(?P<nodes>(\s+\S+){1,99})\s+(?P<value>\w+)"
         r"(\s+params:)?" + PARAM_RGX + r"\\?$",
    # Sub-circuit
=======
    
    'V': r"^(?P<designator>V§?\w+)(?P<nodes>(\s+\S+){2})\s+(?P<value>(\s*\w*[^=\s]*(?=\s))*)" + PARAM_RGX + ".*$",  # Voltage Source
    # ex: V1 NC_08 NC_09 PWL(1u 0 +2n 1 +1m 1 +2n 0 +1m 0 +2n -1 +1m -1 +2n 0) AC 1 2 Rser=3 Cpar=4
    
    'W': r"^(?P<designator>W§?\w+)(?P<nodes>(\s+\S+){2})\s+(?P<value>.*)$",  # Current Controlled Switch
    # This implementation replaces everything after the 2 first nets
    
    'X': r"^(?P<designator>X§?\w+)(?P<nodes>(\s+\S+){1,99})\s+(?P<value>([^\s=]+(?:\s+[^\s=]+)*))"
         r"(?P<params>(?:\s+\S+\s*=\s*[^=\s]+)*)\s*$",  # Sub-circuit. The value is the last before any key-value parameters
    # This is structured differently than the others as it will accept any number of nodes. 
    # But it only supports 1 value without any spaces in it (unlike V for example).
    # ex: XU1 NC_01 NC_02 NC_03 NC_04 NC_05 level2 Avol=1Meg GBW=10Meg Slew=10Meg Ilimit=25m Rail=0 Vos=0 En=0 Enk=0 In=0 Ink=0 Rin=500Meg
    #     XU1 in out1 -V +V out1 OPAx189 bla_v2 =1% bla_sp1=1 bla_sp2 = 1
    #     XU1 in out1 -V +V out1 GND OPAx189_float
    # TODO: we should standardize on one style of regex for all components, and support multiple types of the sub-circuit.
    
>>>>>>> be8c871f
    'Z': r"^(?P<designator>Z§?\w+)(?P<nodes>(\s+\S+){3})\s+(?P<value>\w+).*$",
    
    # MESFET and IBGT. TODO: Parameters substitution not supported
    '@': r"^(?P<designator>@§?\d+)(?P<nodes>(\s+\S+){2})\s?(?P<params>(.*)*)$",
    # Frequency Noise Analysis (FRA) wiggler
    # pattern = r'^@(\d+)\s+(\w+)\s+(\w+)(?:\s+delay=(\d+\w+))?(?:\s+fstart=(\d+\w+))?(?:\s+fend=(\d+\w+))?(?:\s+oct=(\d+))?(?:\s+fcoarse=(\d+\w+))?(?:\s+nmax=(\d+\w+))?\s+(\d+)\s+(\d+\w+)\s+(\d+)(?:\s+pp0=(\d+\.\d+))?(?:\s+pp1=(\d+\.\d+))?(?:\s+f0=(\d+\w+))?(?:\s+f1=(\d+\w+))?(?:\s+tavgmin=(\d+\w+))?(?:\s+tsettle=(\d+\w+))?(?:\s+acmag=(\d+))?$'
    'Ã': r"^(?P<designator>Ã\w+)(?P<nodes>(\s+\S+){16})\s+(?P<value>.*)" + PARAM_RGX + ".*?$",  # QSPICE Unique component Ã
    '¥': r"^(?P<designator>¥\w+)(?P<nodes>(\s+\S+){16})\s+(?P<value>.*)" + PARAM_RGX + ".*?$",  # QSPICE Unique component ¥
    '€': r"^(?P<designator>€\w+)(?P<nodes>(\s+\S+){32})\s+(?P<value>.*)" + PARAM_RGX + ".*?$",  # QSPICE Unique component €
    '£': r"^(?P<designator>£\w+)(?P<nodes>(\s+\S+){64})\s+(?P<value>.*)" + PARAM_RGX + ".*?$",  # QSPICE Unique component £
    'Ø': r"^(?P<designator>Ø\w+)(?P<nodes>(\s+\S+){1,99})\s+(?P<value>.*)" + PARAM_RGX + ".*?$",  # QSPICE Unique component Ø
    '×': r"^(?P<designator>×\w+)(?P<nodes>(\s+\S+){4,16})\s+(?P<value>.*)(?P<params>(\w+\s+){1,8})\s*\\?$",  # QSPICE proprietaty component ×
    'Ö': r"^(?P<designator>Ö\w+)(?P<nodes>(\s+\S+){5})\s+(?P<params>.*)\s*\\?$",  # LTspice proprietary component Ö
}

SUBCKT_CLAUSE_FIND = r"^.SUBCKT\s+"


# Code Optimization objects, avoiding repeated compilation of regular expressions
component_replace_regexs = {prefix: re.compile(pattern, re.IGNORECASE) for prefix, pattern in REPLACE_REGEXS.items()}
subckt_regex = re.compile(r"^.SUBCKT\s+(?P<name>\w+)", re.IGNORECASE)
lib_inc_regex = re.compile(r"^\.(LIB|INC)\s+(.*)$", re.IGNORECASE)

# This is deprecated, and here only so that people can find it. 
# It is replaced by SpiceEditor.set_custom_library_paths().
# Since I cannot keep it operational easily, I do not use the deprecated decorator or the magic from https://stackoverflow.com/a/922693.
# LibSearchPaths = []


def get_line_command(line) -> str:
    """
    Retrives the type of SPICE command in the line.
    Starts by removing the leading spaces and the evaluates if it is a comment, a directive or a component.
    """
    if isinstance(line, str):
        for i in range(len(line)):
            ch = line[i]
            if ch == ' ' or ch == '\t':
                continue
            else:
                ch = ch.upper()
                if ch in REPLACE_REGEXS:  # A circuit element
                    return ch
                elif ch == '+':
                    return '+'  # This is a line continuation.
                elif ch in "#;*\n\r":  # It is a comment or a blank line
                    return "*"
                elif ch == '.':  # this is a directive
                    j = i + 1
                    while j < len(line) and (line[j] not in (' ', '\t', '\r', '\n')):
                        j += 1
                    return line[i:j].upper()
                else:
                    raise SyntaxError('Unrecognized command in line "%s" of file %s' % line)
    elif isinstance(line, SpiceCircuit):
        return ".SUBCKT"
    else:
        raise SyntaxError('Unrecognized command in line "{}"'.format(line))


def _first_token_upped(line):
    """
    (Private function. Not to be used directly)
    Returns the first non-space character in the line. If a point '.' is found, then it gets the primitive associated.
    """
    i = 0
    while i < len(line) and line[i] in (' ', '\t'):
        i += 1
    j = i
    while i < len(line) and not (line[i] in (' ', '\t')):
        i += 1
    return line[j:i].upper()


def _is_unique_instruction(instruction):
    """
    (Private function. Not to be used directly)
    Returns true if the instruction is one of the unique instructions
    """
    cmd = get_line_command(instruction)
    return cmd in UNIQUE_SIMULATION_DOT_INSTRUCTIONS


def _parse_params(params_str: str) -> dict:
    """
    Parses the parameters string and returns a dictionary with the parameters.
    """
    params = OrderedDict()
    for param in params_str.split():
        key, value = param.split('=')
        params[key] = try_convert_value(value)
    return params


class UnrecognizedSyntaxError(Exception):
    """Line doesn't match expected Spice syntax"""

    def __init__(self, line, regex):
        super().__init__(f'Line: "{line}" doesn\'t match regular expression "{regex}"')


class MissingExpectedClauseError(Exception):
    """Missing expected clause in Spice netlist"""


class SpiceComponent(Component):
    """
    Represents a SPICE component in the netlist. It allows the manipulation of the parameters and the value of the
    component.
    """

    def __init__(self, parent, line_no):
        line = parent.netlist[line_no]
        super().__init__(parent, line)
        self.parent = parent
        self.update_attributes_from_line_no(line_no)

    def update_attributes_from_line_no(self, line_no) -> re.match:
        self.line = self.parent.netlist[line_no]
        prefix = self.line[0]
        regex = component_replace_regexs.get(prefix, None)
        if regex is None:
            error_msg = f"Component must start with one of these letters: {','.join(REPLACE_REGEXS.keys())}\n" \
                        f"Got {self.line}"
            _logger.error(error_msg)
            raise NotImplementedError(error_msg)
        match = regex.match(self.line)
        if match is None:
            raise UnrecognizedSyntaxError(self.line, regex.pattern)

        info = match.groupdict()
        self.attributes.clear()
        for attr in info:
            if attr == 'designator':
                self.reference = info[attr]
            elif attr == 'nodes':
                self.ports = info[attr].split()
            elif attr == 'params':
                self.attributes['params'] = _parse_params(info[attr])
            else:
                self.attributes[attr] = info[attr]
        return match

    def update_from_reference(self):
        line_no = self.parent.get_line_starting_with(self.reference)
        self.update_attributes_from_line_no(line_no)

    @property
    def params(self) -> OrderedDict:
        self.update_from_reference()
        if 'params' not in self.attributes:
            return OrderedDict()
        return self.attributes['params']

    def set_params(self, **kwargs):
        line_no = self.parent.get_line_starting_with(self.reference)
        match = self.update_attributes_from_line_no(line_no)

        if match and match.groupdict().get('params'):
            params_str = match.group('params')
            params = _parse_params(params_str)
        else:
            params = {}

        for key, value in kwargs.items():
            # format the value
            if value is None:
                value_str = None
            elif isinstance(value, str):
                value_str = value.strip()
            else:
                value_str = format_eng(value)
            if value_str is None:
                # remove those that must disappear
                if key in params:
                    params.pop(key)
            else:
                # create or update
                params[key] = value_str
        params_str = ' '.join([f'{key}={value}' for key, value in params.items()])
        start = match.start('params')
        end = match.end('params')
        # Update the line in the netlist
        self.parent.netlist[line_no] = self.line[:start] + ' ' + params_str + self.line[end:]

    @property
    def value_str(self):
        self.update_from_reference()
        return super().value_str

    @value_str.setter
    def value_str(self, value):
        self.parent.set_component_value(self.reference, value)

    def __getitem__(self, item):
        self.update_from_reference()
        try:
            return super().__getitem__(item)
        except KeyError:
            # If the attribute is not found, then it is a parameter
            return self.params[item]

    def __setitem__(self, key, value):
        if key == 'value':
            if isinstance(value, str):
                self.value_str = value
            else:
                self.value = value
        else:
            self.set_params(**{key: value})


class SpiceCircuit(BaseEditor):
    """
    Represents sub-circuits within a SPICE circuit. Since sub-circuits can have sub-circuits inside
    them, it serves as base for the top level netlist. This hierarchical approach helps to encapsulate
    and protect parameters and components from edits made at a higher level.
    """
    
    # initialise the simulator_lib_paths with typical locations found for LTspice
    # you can (and should, if you use wine or use anything else than LTspice), with `prepare_for_simulator()`
    simulator_lib_paths = LTspice.get_default_library_paths()    

    def __init__(self):
        super().__init__()
        self.netlist = []

    def get_line_starting_with(self, substr: str) -> int:
        """Internal function. Do not use."""
        # This function returns the line number that starts with the substr string.
        # If the line is not found, then -1 is returned.
        substr_upper = substr.upper()
        for line_no, line in enumerate(self.netlist):
            if isinstance(line, SpiceCircuit):  # If it is a sub-circuit it will simply ignore it.
                continue
            line_upcase = _first_token_upped(line)
            if line_upcase == substr_upper:
                return line_no
        error_msg = "line starting with '%s' not found in netlist" % substr
        _logger.error(error_msg)
        raise ComponentNotFoundError(error_msg)

    def _add_lines(self, line_iter):
        """Internal function. Do not use.
        Add a list of lines to the netlist."""
        for line in line_iter:
            cmd = get_line_command(line)
            if cmd == '.SUBCKT':
                sub_circuit = SpiceCircuit()
                sub_circuit.netlist.append(line)
                # Advance to the next non nested .ENDS
                finished = sub_circuit._add_lines(line_iter)
                if finished:
                    self.netlist.append(sub_circuit)
                else:
                    return False
            elif cmd == '+':
                assert len(self.netlist) > 0, "ERROR: The first line cannot be starting with a +"
                self.netlist[-1] += line  # Appends to the last line
            else:
                self.netlist.append(line)
                if cmd[:4] == '.END':  # True for either .END and .ENDS primitives
                    return True  # If a sub-circuit is ended correctly, returns True
        return False  # If a sub-circuit ends abruptly, returns False

    def write_lines(self, f):
        """Internal function. Do not use."""
        # This helper function writes the contents of sub-circuit to the file f
        for command in self.netlist:
            if isinstance(command, SpiceCircuit):
                command.write_lines(f)
            else:
                f.write(command)

    def _get_line_matching(self, command, search_expression: re.Pattern) -> Tuple[int, Union[re.Match, None]]:
        """
        Internal function. Do not use. Returns a line starting with command and matching the search with the regular
        expression
        """
        line_no = 0
        while line_no < len(self.netlist):
            line = self.netlist[line_no]
            if isinstance(line, SpiceCircuit):  # If it is a sub-circuit it will simply ignore it.
                line_no += 1
                continue
            cmd = get_line_command(line)
            if cmd == command:
                match = search_expression.search(line)
                if match:
                    return line_no, match
            line_no += 1
        return -1, None  # If it fails, it returns an invalid line number and No match

    def get_subcircuit(self, instance_name: str) -> 'SpiceCircuit':
        """
        Returns an object representing a Subcircuit. This object can manipulate elements such as the SpiceEditor does.
        :param instance_name: Reference of the subcircuit
        :type instance_name: str
        :returns: SpiceCircuit instance
        :rtype: SpiceCircuit
        :raises UnrecognizedSyntaxError: when an spice command is not recognized by spicelib
        :raises ComponentNotFoundError: When the reference was not found
        """
        if SUBCKT_DIVIDER in instance_name:
            subckt_ref, sub_subckts = instance_name.split(SUBCKT_DIVIDER, 1)
        else:
            subckt_ref = instance_name
            sub_subckts = None  # eliminating the code

        line_no = self.get_line_starting_with(subckt_ref)
        sub_circuit_instance = self.netlist[line_no]
        regex = component_replace_regexs['X']  # The sub-circuit instance regex
        m = regex.search(sub_circuit_instance)
        if m:
            subcircuit_name = m.group('value')  # last_token of the line before Params:
        else:
            raise UnrecognizedSyntaxError(sub_circuit_instance, REPLACE_REGEXS['X'])

        # Search for the sub-circuit in the netlist
        sub_circuit = None
        for line in self.netlist:
            if isinstance(line, SpiceCircuit):
                if line.name() == subcircuit_name:
                    return line

        if sub_circuit is None:  # If it was not found in the netlist, search on the declared libraries
            # If we reached here is because the subcircuit was not found. Search for it in declared libraries
            for line in self.netlist:
                if isinstance(line, SpiceCircuit):  # If it is a sub-circuit it will simply ignore it.
                    continue
                m = lib_inc_regex.match(line)
                if m:  # If it is a library include
                    lib = m.group(2)
<<<<<<< HEAD
                    if os.path.exists(lib):
                        lib_filename = os.path.join(os.path.expanduser('~'), "Documents/LTspiceXVII/lib/sub", lib)
                        if os.path.exists(lib_filename):
                            sub_circuit = SpiceEditor.find_subckt_in_lib(lib_filename, subcircuit_name)
                            if sub_circuit:
                                break
                    for path in LibSearchPaths:
                        lib_filename = str(os.path.join(path, lib))
                        if os.path.exists(lib_filename):
                            sub_circuit = SpiceEditor.find_subckt_in_lib(lib_filename, subcircuit_name)
                            if sub_circuit:
                                break
=======
                    lib_filename = search_file_in_containers(lib,
                                                             os.path.split(self.circuit_file)[0],  # The directory where the file is located
                                                             os.path.curdir,  # The current script directory,
                                                             *self.simulator_lib_paths,  # The simulator's library paths
                                                             *self.custom_lib_paths)  # The custom library paths              
                    if lib_filename:
                        sub_circuit = SpiceEditor.find_subckt_in_lib(lib_filename, subcircuit_name)
                        if sub_circuit:
                            break
>>>>>>> be8c871f

        if sub_circuit:
            if SUBCKT_DIVIDER in instance_name:
                return sub_circuit.get_subcircuit(sub_subckts)
            else:
                return sub_circuit
        else:
            # The search was not successful
            raise ComponentNotFoundError(f'Sub-circuit "{subcircuit_name}" not found')

    def _get_component_line_and_regex(self, reference: str) -> Tuple[int, re.Match]:
        """Internal function. Do not use."""
        prefix = reference[0]
        regex = component_replace_regexs.get(prefix, None)
        if regex is None:
            error_msg = f"Component must start with one of these letters: {','.join(REPLACE_REGEXS.keys())}\n" \
                        f"Got {reference}"
            _logger.error(error_msg)
            raise NotImplementedError(error_msg)
        line_no = self.get_line_starting_with(reference)
        line = self.netlist[line_no]
        match = regex.match(line)
        if match is None:
            raise UnrecognizedSyntaxError(line, regex.pattern)
        return line_no, match

    def _set_model_and_value(self, reference, value):
        """Internal function. Do not use."""
        line_no, match = self._get_component_line_and_regex(reference)
        if isinstance(value, (int, float)):
            value = format_eng(value)
        start = match.start('value')
        end = match.end('value')
        line = self.netlist[line_no]
        self.netlist[line_no] = line[:start] + value + line[end:]

    def reset_netlist(self, create_blank: bool = False) -> None:
        """
        Reverts all changes done to the netlist. If create_blank is set to True, then the netlist is blanked.

        :param create_blank: If True, the netlist is blanked. That is, all primitives and components are erased.
        :type create_blank: bool
        :returns: None
        """
        self.netlist.clear()

    def clone(self, **kwargs) -> 'SpiceCircuit':
        """
        Creates a new copy of the SpiceCircuit. Changes done at the new copy do not affect the original.

        :key new_name: The new name to be given to the circuit
        :key type new_name: str
        :return: The new replica of the SpiceCircuit object
        :rtype: SpiceCircuit
        """
        clone = SpiceCircuit()
        clone.netlist = self.netlist.copy()
        clone.netlist.insert(0, "***** SpiceEditor Manipulated this sub-circuit ****" + END_LINE_TERM)
        clone.netlist.append("***** ENDS SpiceEditor ****" + END_LINE_TERM)
        new_name = kwargs.get('new_name', None)
        if new_name is not None:
            clone.setname(new_name)
        return clone

    def name(self) -> str:
        """
        Returns the name of the Sub-Circuit.

        :rtype: str
        """
        if len(self.netlist):
            for line in self.netlist:
                m = subckt_regex.search(line)
                if m:
                    return m.group('name')
            else:
                raise RuntimeError("Unable to find .SUBCKT clause in subcircuit")
        else:
            raise RuntimeError("Empty Subcircuit")

    def setname(self, new_name: str):
        """
        Renames the sub-circuit to a new name. No check is done to the new name.
        It is up to the user to make sure that the new name is valid.

        :param new_name: The new Name.
        :type new_name: str
        :return: Nothing
        :rtype: None
        """
        if len(self.netlist):
            lines = len(self.netlist)
            line_no = 0
            while line_no < lines:
                line = self.netlist[line_no]
                m = subckt_regex.search(line)
                if m:
                    # Replacing the name in the SUBCKT Clause
                    start = m.start('name')
                    end = m.end('name')
                    self.netlist[line_no] = line[:start] + new_name + line[end:]
                    break
                line_no += 1
            else:
                raise MissingExpectedClauseError("Unable to find .SUBCKT clause in subcircuit")

            # This second loop finds the .ENDS clause
            while line_no < lines:
                line = self.netlist[line_no]
                if get_line_command(line) == '.ENDS':
                    self.netlist[line_no] = '.ENDS ' + new_name + END_LINE_TERM
                    break
                line_no += 1
            else:
                raise MissingExpectedClauseError("Unable to find .SUBCKT clause in subcircuit")
        else:
            # Avoiding exception by creating an empty sub-circuit
            self.netlist.append("* SpiceEditor Created this sub-circuit")
            self.netlist.append('.SUBCKT %s%s' % (new_name, END_LINE_TERM))
            self.netlist.append('.ENDS %s%s' % (new_name, END_LINE_TERM))

    def get_component(self, reference: str) -> Union[SpiceComponent, 'SpiceCircuit']:
        """
        Returns an object representing the given reference in the schematic file.

        :param reference: Reference of the component
        :type reference: str
        :return: The SpiceComponent object or a SpiceSubcircuit in case of hierarchical design
        :rtype: SpiceComponent or SpiceCircuit
        :raises: ComponentNotFoundError - In case the component is not found
        :raises: UnrecognizedSyntaxError when the line doesn't match the expected REGEX.
        :raises: NotImplementedError if there isn't an associated regular expression for the component prefix.
        """
        if SUBCKT_DIVIDER in reference:
            raise NotImplementedError("This method doesn't support hierarchical access. "
                                      "Please use set_component_value() and get_component_value() methods.")
        line_no = self.get_line_starting_with(reference)
        return SpiceComponent(self, line_no)

    def __delitem__(self, key):
        """
        This method allows the user to delete a component using the syntax:
        del circuit['R1']
        """
        self.remove_component(key)

    def __contains__(self, key):
        """
        This method allows the user to check if a component is in the circuit using the syntax:
        'R1' in circuit
        """
        try:
            self.get_component(key)
            return True
        except ComponentNotFoundError:
            return False

    def __iter__(self):
        """
        This method allows the user to iterate over the components in the circuit using the syntax:
        for component in circuit:
            print(component)
        """
        for line_no, line in enumerate(self.netlist):
            if isinstance(line, SpiceCircuit):
                yield from line
            else:
                cmd = get_line_command(line)
                if cmd in REPLACE_REGEXS:
                    yield SpiceComponent(self, line_no)

    def get_component_attribute(self, reference: str, attribute: str) -> Optional[str]:
        """
        Returns the attribute of a component retrieved from the netlist.

        :param reference: Reference of the component
        :type reference: str
        :param attribute: Name of the attribute to be retrieved
        :type attribute: str
        :return: Value of the attribute
        :rtype: str
        :raises: ComponentNotFoundError - In case the component is not found
        :raises: UnrecognizedSyntaxError when the line doesn't match the expected REGEX.
        :raises: NotImplementedError if there isn't an associated regular expression for the component prefix.
        """
        component = self.get_component(reference)
        return component.attributes.get(attribute, None)

    def get_component_parameters(self, reference: str) -> dict:
        # docstring inherited from BaseEditor
        comp = self.get_component(reference)
        if isinstance(comp, SpiceComponent):
            return comp.params
        else:
            raise NotImplementedError("Sub-circuit parameters are not supported")

    def set_component_parameters(self, reference: str, **kwargs) -> None:
        # docstring inherited from BaseEditor
        comp = self.get_component(reference)
        if isinstance(comp, SpiceComponent):
            comp.set_params(**kwargs)
        else:
            raise NotImplementedError("Sub-circuit parameters are not supported")

    def get_parameter(self, param: str) -> str:
        """
        Returns the value of a parameter retrieved from the netlist.

        :param param: Name of the parameter to be retrieved
        :type param: str
        :return: Value of the parameter being sought
        :rtype: str
        :raises: ParameterNotFoundError - In case the component is not found
        """
        regx = re.compile(PARAM_REGEX(param), re.IGNORECASE)
        line_no, match = self._get_line_matching('.PARAM', regx)
        if match:
            return match.group('value')
        else:
            raise ParameterNotFoundError(param)

    def set_parameter(self, param: str, value: Union[str, int, float]) -> None:
        """Sets the value of a parameter in the netlist. If the parameter is not found, it is added to the netlist.

        Usage: ::

         LTC.set_parameter("TEMP", 80)

        This adds onto the netlist the following line: ::

         .PARAM TEMP=80

        This is an alternative to the set_parameters which is more pythonic in its usage
        and allows setting more than one parameter at once.

        :param param: Spice Parameter name to be added or updated.
        :type param: str

        :param value: Parameter Value to be set.
        :type value: str, int or float

        :return: Nothing
        """
        regx = re.compile(PARAM_REGEX(param), re.IGNORECASE)
        param_line, match = self._get_line_matching('.PARAM', regx)
        if match:
            start, stop = match.span('value')
            line: str = self.netlist[param_line]
            self.netlist[param_line] = line[:start] + f"{value:g}" + line[stop:]
        else:
            # Was not found
            # the last two lines are typically (.backano and .end)
            insert_line = len(self.netlist) - 2
            self.netlist.insert(insert_line, '.PARAM {}={}  ; Batch instruction'.format(param, value) + END_LINE_TERM)

    def set_component_value(self, reference: str, value: Union[str, int, float]) -> None:
        """
        Changes the value of a component, such as a Resistor, Capacitor or Inductor.
        For components inside sub-circuits, use the sub-circuit designator prefix with ':' as separator (Example X1:R1)
        Usage: ::

            LTC.set_component_value('R1', '3.3k')
            LTC.set_component_value('X1:C1', '10u')

        :param reference: Reference of the circuit element to be updated.
        :type reference: str
        :param value:
            value to be set on the given circuit element. Float and integer values will be automatically
            formatted as per the engineering notations 'k' for kilo, 'm', for mili and so on.
        :type value: str, int or float
        :raises:
            ComponentNotFoundError - In case the component is not found

            ValueError - In case the value doesn't correspond to the expected format

            NotImplementedError - In case the circuit element is defined in a format which is not supported by this
            version.

            If this is the case, use GitHub to start a ticket.  https://github.com/nunobrum/spicelib
        """
        self._set_model_and_value(reference, value)

    def set_element_model(self, reference: str, model: str) -> None:
        """Changes the value of a circuit element, such as a diode model or a voltage supply.
        Usage: ::

            LTC.set_element_model('D1', '1N4148')
            LTC.set_element_model('V1' "SINE(0 1 3k 0 0 0)")

        :param reference: Reference of the circuit element to be updated.
        :type reference: str
        :param model: model name of the device to be updated
        :type model: str

        :raises:
            ComponentNotFoundError - In case the component is not found

            ValueError - In case the model format contains irregular characters

            NotImplementedError - In case the circuit element is defined in a format which is not supported by this
            version.

            If this is the case, use GitHub to start a ticket.  https://github.com/nunobrum/spicelib
        """
        self._set_model_and_value(reference, model)

    def get_component_value(self, reference: str) -> str:
        """
        Returns the value of a component retrieved from the netlist.

        :param reference: Reference of the circuit element to get the value.
        :type reference: str

        :return: value of the circuit element .
        :rtype: str

        :raises: ComponentNotFoundError - In case the component is not found

                 NotImplementedError - for not supported operations
        """
        return self.get_component(reference).value_str

    def get_component_nodes(self, reference: str) -> List[str]:
        """
        Returns the nodes to which the component is attached to.

        :param reference: Reference of the circuit element to get the nodes.
        :type reference: str
        :return: List of nodes
        :rtype: list
        """
        nodes = self.get_component(reference).ports
        return nodes

    def get_components(self, prefixes='*') -> list:
        """
        Returns a list of components that match the list of prefixes indicated on the parameter prefixes.
        In case prefixes is left empty, it returns all the ones that are defined by the REPLACE_REGEXES.
        The list will contain the designators of all components found.

        :param prefixes:
            Type of prefixes to search for. Examples: 'C' for capacitors; 'R' for Resistors; etc... See prefixes
            in SPICE documentation for more details.
            The default prefix is '*' which is a special case that returns all components.
        :type prefixes: str

        :return:
            A list of components matching the prefixes demanded.
        """
        answer = []
        if prefixes == '*':
            prefixes = ''.join(REPLACE_REGEXS.keys())
        for line in self.netlist:
            if isinstance(line, SpiceCircuit):  # Only gets components from the main netlist,
                # it currently skips sub-circuits
                continue
            tokens = line.split()
            try:
                if tokens[0][0] in prefixes:
                    answer.append(tokens[0])  # Appends only the designators
            except IndexError or TypeError:
                pass
        return answer

    def add_component(self, component: Component, **kwargs) -> None:
        """
        Adds a component to the netlist. The component is added to the end of the netlist,
        just before the .END statement. If the component already exists, it will be replaced by the new one.

        :param component: The component to be added to the netlist
        :type component: Component
        :param kwargs:
            The following keyword arguments are supported:

            * **insert_before** (str) - The reference of the component before which the new component should be
            inserted.

            * **insert_after** (str) - The reference of the component after which the new component should be inserted.

        :return: Nothing
        """
        if 'insert_before' in kwargs:
            line_no = self.get_line_starting_with(kwargs['insert_before'])
        elif 'insert_after' in kwargs:
            line_no = self.get_line_starting_with(kwargs['insert_after'])
        else:
            # Insert before backanno instruction
            try:
                line_no = self.netlist.index(
                    '.backanno\n')  # TODO: Improve this. END of line termination could be differnt
            except ValueError:
                line_no = len(self.netlist) - 2

        nodes = " ".join(component.ports)
        model = component.attributes.get('model', 'no_model')
        parameters = " ".join([f"{k}={v}" for k, v in component.attributes.items() if k != 'model'])
        component_line = f"{component.reference} {nodes} {model} {parameters}{END_LINE_TERM}"
        self.netlist.insert(line_no, component_line)

    def remove_component(self, designator: str) -> None:
        """
        Removes a component from  the design. Current implementation only allows removal of a component
        from the main netlist, not from a sub-circuit.

        :param designator: Component reference in the design. Ex: V1, C1, R1, etc...
        :type designator: str

        :return: Nothing
        :raises: ComponentNotFoundError - When the component doesn't exist on the netlist.
        """
        line = self.get_line_starting_with(designator)
        self.netlist[line] = ''  # Blanks the line

    @staticmethod
    def add_library_search_paths(paths: Union[str, List[str]]) -> None:
        """
        *(Deprecated)* Use the class method `set_custom_library_paths()` instead.
        
        Adds search paths for libraries. By default, the local directory and the
        ~username/"Documents/LTspiceXVII/lib/sub will be searched forehand. Only when a library is not found in these
        paths then the paths added by this method will be searched.

        :param paths: Path to add to the Search path
        :type paths: str
        :return: Nothing
        :rtype: None
        """
        SpiceCircuit.set_custom_library_paths(paths)

    def get_all_nodes(self) -> List[str]:
        """
        Retrieves all nodes existing on a Netlist.

        :returns: Circuit Nodes
        :rtype: list[str]
        """
        circuit_nodes = []
        for line in self.netlist:
            prefix = get_line_command(line)
            if prefix in component_replace_regexs:
                match = component_replace_regexs[prefix].match(line)
                if match:
                    nodes = match.group('nodes').split()  # This separates by all space characters including \t
                    for node in nodes:
                        if node not in circuit_nodes:
                            circuit_nodes.append(node)
        return circuit_nodes

    def save_netlist(self, run_netlist_file: Union[str, Path]) -> None:
        # docstring is in the parent class
        pass

    def add_instruction(self, instruction: str) -> None:
        # docstring is in the parent class
        pass

    def remove_instruction(self, instruction: str) -> None:
        # docstring is in the parent class
        pass

    def remove_Xinstruction(self, search_pattern: str) -> None:
        # docstring is in the parent class
        pass

    @property
    def circuit_file(self) -> Path:
        """
        Returns the path of the circuit file. Always returns an empty Path for SpiceCircuit.
        """
        return Path('')


class SpiceEditor(SpiceCircuit):
    """
    Provides interfaces to manipulate SPICE netlist files. The class doesn't update the netlist file
    itself. After implementing the modifications the user should call the "save_netlist" method to write a new
    netlist file.

    :param netlist_file: Name of the .NET file to parse
    :type netlist_file: str or Path
    :param encoding: Forcing the encoding to be used on the circuit netlile read. Defaults to 'autodetect' which will
        call a function that tries to detect the encoding automatically. This however is not 100% foolproof.
    :param create_blank: Create a blank '.net' file when 'netlist_file' not exist.
    :type encoding: str, optional
    """

    def __init__(self, netlist_file: Union[str, Path], encoding='autodetect', create_blank=False):
        super().__init__()
        self.netlist_file = Path(netlist_file)
        self.modified_subcircuits = {}
        if create_blank:
            self.encoding = 'utf-8'  # when user want to create a blank netlist file, and didn't set encoding.
        else:
            if encoding == 'autodetect':
                try:
                    self.encoding = detect_encoding(self.netlist_file, r'^\* ')  # Normally the file will start with a '*'
                except EncodingDetectError as err:
                    raise err
            else:
                self.encoding = encoding
        self.reset_netlist(create_blank)

    @property
    def circuit_file(self) -> Path:
        return self.netlist_file

    def get_component(self, component) -> Union[SpiceComponent, SpiceCircuit]:
        prefix = component[0]
        if prefix == 'X' and SUBCKT_DIVIDER in component:  # Replaces a component inside of a subciruit
            # In this case the sub-circuit needs to be copied so that is copy is modified. A copy is created for each
            # instance of a sub-circuit.
            component_split = component.split(SUBCKT_DIVIDER)
            modified_path = SUBCKT_DIVIDER.join(component_split[:-1])  # excludes last component
            component = component_split[-1]  # This is the last component to modify

            if modified_path in self.modified_subcircuits:  # See if this was already a modified sub-circuit instance
                subcircuit = self.modified_subcircuits[modified_path]
            else:
                subcircuit = self.get_subcircuit(component)
            return subcircuit.get_component(component)

        return super().get_component(component)

    def _set_model_and_value(self, reference, value):
        """
        Internal method to set the model and value of a component.
        """
        prefix = reference[0]  # Using the first letter of the component to identify what is it
        if prefix == 'X' and SUBCKT_DIVIDER in reference:  # Relaces a component inside of a subciruit
            # In this case the sub-circuit needs to be copied so that is copy is modified. A copy is created for each
            # instance of a sub-circuit.
            component_split = reference.split(SUBCKT_DIVIDER)
            modified_path = SUBCKT_DIVIDER.join(component_split[:-1])  # excludes last component
            reference = component_split[-1]  # This is the last component to modify

            if modified_path in self.modified_subcircuits:  # See if this was already a modified sub-circuit instance
                sub_circuit = self.modified_subcircuits[modified_path]
            else:
                sub_circuit_original = self.get_subcircuit(modified_path)  # If not will look for it.
                if sub_circuit_original:
                    new_name = sub_circuit_original.name() + '_' + '_'.join(
                        component_split[:-1])  # Creates a new name with the path appended
                    sub_circuit = sub_circuit_original.clone(new_name=new_name)
                    # Memorize that the copy is relative to that particular instance
                    self.modified_subcircuits[modified_path] = sub_circuit
                    # Change the call to the sub-circuit
                    self._set_model_and_value(modified_path, new_name)
                else:
                    raise ComponentNotFoundError(reference)
            #  Change the copy of the sub-circuit related to that particular instance.
            sub_circuit._set_model_and_value(reference, value)
            return
        # else: This is the generic case where the sub-circuit is changed
        super()._set_model_and_value(reference, value)

    def add_instruction(self, instruction: str) -> None:
        """Adds a SPICE instruction to the netlist.

        For example:

        .. code-block:: text

                  .tran 10m ; makes a transient simulation
                  .meas TRAN Icurr AVG I(Rs1) TRIG time=1.5ms TARG time=2.5ms ; Establishes a measuring
                  .step run 1 100, 1 ; makes the simulation run 100 times

        :param instruction:
            Spice instruction to add to the netlist. This instruction will be added at the end of the netlist,
            typically just before the .BACKANNO statement
        :type instruction: str
        :return: Nothing
        """
        if not instruction.endswith(END_LINE_TERM):
            instruction += END_LINE_TERM
        if _is_unique_instruction(instruction):
            # Before adding new instruction, delete previously set unique instructions
            i = 0
            while i < len(self.netlist):
                line = self.netlist[i]
                if _is_unique_instruction(line):
                    self.netlist[i] = instruction
                    break
                else:
                    i += 1
        elif get_line_command(instruction) == '.PARAM':
            raise RuntimeError('The .PARAM instruction should be added using the "set_parameter" method')

        # check whether the instruction is already there (dummy proofing)
        # TODO: if adding a .MODEL or .SUBCKT it should verify if it already exists and update it.
        if instruction not in self.netlist:
            # Insert before backanno instruction
            try:
                line = self.netlist.index(
                    '.backanno\n')  # TODO: Improve this. END of line termination could be differnt and case as well
            except ValueError:
                line = len(self.netlist) - 2  # This is where typically the .backanno instruction is
            self.netlist.insert(line, instruction)

    def remove_instruction(self, instruction) -> None:
        # docstring is in the parent class

        # TODO: Make it more intelligent so it recognizes .models, .param and .subckt
        # Because the netlist is stored containing the end of line terminations and because they are added when they
        # they are added to the netlist.
        if not instruction.endswith(END_LINE_TERM):
            instruction += END_LINE_TERM
        if instruction in self.netlist:
            self.netlist.remove(instruction)
            _logger.info(f'Instruction "{instruction}" removed')
        else:
            _logger.error(f'Instruction "{instruction}" not found.')

    def remove_Xinstruction(self, search_pattern: str) -> None:
        # docstring is in the parent class
        regex = re.compile(search_pattern, re.IGNORECASE)
        i = 0
        instr_removed = False
        while i < len(self.netlist):
            line = self.netlist[i]
            if isinstance(line, str) and regex.match(line):
                del self.netlist[i]
                instr_removed = True
                _logger.info(f'Instruction "{line}" removed')
            else:
                i += 1
        if not instr_removed:
            _logger.error(f'No instruction matching pattern "{search_pattern}" was found')

    def save_netlist(self, run_netlist_file: Union[str, Path]) -> None:
        # docstring is in the parent class
        if isinstance(run_netlist_file, str):
            run_netlist_file = Path(run_netlist_file)
        run_netlist_file = run_netlist_file.with_suffix('.net')
        with open(run_netlist_file, 'w', encoding=self.encoding) as f:
            lines = iter(self.netlist)
            for line in lines:
                if isinstance(line, SpiceCircuit):
                    line.write_lines(f)
                else:
                    # Writes the modified sub-circuits at the end just before the .END clause
                    if line.upper().startswith(".END"):
                        # write here the modified sub-circuits
                        for sub in self.modified_subcircuits.values():
                            sub.write_lines(f)
                    f.write(line)

    def reset_netlist(self, create_blank: bool = False) -> None:
        """
        Removes all previous edits done to the netlist, i.e. resets it to the original state.

        :returns: Nothing
        """
        super().reset_netlist(create_blank)
        self.modified_subcircuits.clear()
        if create_blank:
            lines = ['* netlist generated from spicelib', '.end']
            finished = self._add_lines(lines)
            if not finished:
                raise SyntaxError("Netlist with missing .END or .ENDS statements")
        elif self.netlist_file.exists():
            with open(self.netlist_file, 'r', encoding=self.encoding, errors='replace') as f:
                lines = iter(f)  # Creates an iterator object to consume the file
                finished = self._add_lines(lines)
                if not finished:
                    raise SyntaxError("Netlist with missing .END or .ENDS statements")
                # else:
                #     for _ in lines:  # Consuming the rest of the file.
                #         pass  # print("Ignoring %s" % _)
        else:
            _logger.error("Netlist file not found: {}".format(self.netlist_file))

    @staticmethod
    def find_subckt_in_lib(library, subckt_name) -> Union['SpiceCircuit', None]:
        """
        Finds a sub-circuit in a library. The search is case-insensitive.

        :param library: path to the library to search
        :type library: str
        :param subckt_name: sub-circuit to search for
        :type subckt_name: str
        :return: Returns a SpiceCircuit instance with the sub-circuit found or None if not found
        :rtype: SpiceCircuit
        """
        # 0. Setup things
        reg_subckt = re.compile(SUBCKT_CLAUSE_FIND + subckt_name, re.IGNORECASE)
        # 1. Find Encoding
        encoding = detect_encoding(library)
        #  2. scan the file
        with open(library, encoding=encoding) as lib:
            for line in lib:
                search = reg_subckt.match(line)
                if search:
                    sub_circuit = SpiceCircuit()
                    sub_circuit.netlist.append(line)
                    # Advance to the next non nested .ENDS
                    finished = sub_circuit._add_lines(lib)
                    if finished:
                        return sub_circuit
        #  3. Return an instance of SpiceCircuit
        return None

    def run(self, wait_resource: bool = True,
            callback: Callable[[str, str], Any] = None, timeout: float = None, run_filename: str = None, simulator=None):
        """
        *(Deprecated)*

        Convenience function for maintaining legacy with legacy code. Runs the SPICE simulation.
        """
        from ..sim.sim_runner import SimRunner
        Sim = SimRunner(simulator=simulator)
        return Sim.run(self, wait_resource=wait_resource, callback=callback, timeout=timeout, run_filename=run_filename)<|MERGE_RESOLUTION|>--- conflicted
+++ resolved
@@ -92,35 +92,20 @@
     'S': r"^(?P<designator>S§?\w+)(?P<nodes>(\s+\S+){4})\s+(?P<value>.*)$",  # Voltage Controlled Switch
     'T': r"^(?P<designator>T§?\w+)(?P<nodes>(\s+\S+){4})\s+(?P<value>.*)$",  # Lossless Transmission
     'U': r"^(?P<designator>U§?\w+)(?P<nodes>(\s+\S+){3})\s+(?P<value>.*)$",  # Uniform RC-line
-<<<<<<< HEAD
     'V': r"^(?P<designator>V§?\w+)(?P<nodes>(\s+\S+){2})\s+(?P<value>.*?)"
          r"(?P<params>(\s+\w+\s*=\s*[\w\{\}\(\)\-\+\*\/%\.]+)*)$",  # Independent Voltage Source
-    # This implementation replaces everything after the 2 first nets
+    # ex: V1 NC_08 NC_09 PWL(1u 0 +2n 1 +1m 1 +2n 0 +1m 0 +2n -1 +1m -1 +2n 0) AC 1 2 Rser=3 Cpar=4
     'W': r"^(?P<designator>W§?\w+)(?P<nodes>(\s+\S+){2})\s+(?P<value>.*)$",  # Current Controlled Switch
     # This implementation replaces everything after the 2 first nets
     'X': r"^(?P<designator>X§?\w+)(?P<nodes>(\s+\S+){1,99})\s+(?P<value>\w+)"
-         r"(\s+params:)?" + PARAM_RGX + r"\\?$",
-    # Sub-circuit
-=======
-    
-    'V': r"^(?P<designator>V§?\w+)(?P<nodes>(\s+\S+){2})\s+(?P<value>(\s*\w*[^=\s]*(?=\s))*)" + PARAM_RGX + ".*$",  # Voltage Source
-    # ex: V1 NC_08 NC_09 PWL(1u 0 +2n 1 +1m 1 +2n 0 +1m 0 +2n -1 +1m -1 +2n 0) AC 1 2 Rser=3 Cpar=4
-    
-    'W': r"^(?P<designator>W§?\w+)(?P<nodes>(\s+\S+){2})\s+(?P<value>.*)$",  # Current Controlled Switch
-    # This implementation replaces everything after the 2 first nets
-    
-    'X': r"^(?P<designator>X§?\w+)(?P<nodes>(\s+\S+){1,99})\s+(?P<value>([^\s=]+(?:\s+[^\s=]+)*))"
-         r"(?P<params>(?:\s+\S+\s*=\s*[^=\s]+)*)\s*$",  # Sub-circuit. The value is the last before any key-value parameters
-    # This is structured differently than the others as it will accept any number of nodes. 
+         r"(\s+params:)?" + PARAM_RGX + r"\\?$",  # Sub-circuit. The value is the last before any key-value parameters
+    # This is structured differently than the others as it will accept any number of nodes.
     # But it only supports 1 value without any spaces in it (unlike V for example).
     # ex: XU1 NC_01 NC_02 NC_03 NC_04 NC_05 level2 Avol=1Meg GBW=10Meg Slew=10Meg Ilimit=25m Rail=0 Vos=0 En=0 Enk=0 In=0 Ink=0 Rin=500Meg
     #     XU1 in out1 -V +V out1 OPAx189 bla_v2 =1% bla_sp1=1 bla_sp2 = 1
     #     XU1 in out1 -V +V out1 GND OPAx189_float
-    # TODO: we should standardize on one style of regex for all components, and support multiple types of the sub-circuit.
-    
->>>>>>> be8c871f
     'Z': r"^(?P<designator>Z§?\w+)(?P<nodes>(\s+\S+){3})\s+(?P<value>\w+).*$",
-    
+
     # MESFET and IBGT. TODO: Parameters substitution not supported
     '@': r"^(?P<designator>@§?\d+)(?P<nodes>(\s+\S+){2})\s?(?P<params>(.*)*)$",
     # Frequency Noise Analysis (FRA) wiggler
@@ -142,7 +127,7 @@
 subckt_regex = re.compile(r"^.SUBCKT\s+(?P<name>\w+)", re.IGNORECASE)
 lib_inc_regex = re.compile(r"^\.(LIB|INC)\s+(.*)$", re.IGNORECASE)
 
-# This is deprecated, and here only so that people can find it. 
+# This is deprecated, and here only so that people can find it.
 # It is replaced by SpiceEditor.set_custom_library_paths().
 # Since I cannot keep it operational easily, I do not use the deprecated decorator or the magic from https://stackoverflow.com/a/922693.
 # LibSearchPaths = []
@@ -337,10 +322,10 @@
     them, it serves as base for the top level netlist. This hierarchical approach helps to encapsulate
     and protect parameters and components from edits made at a higher level.
     """
-    
+
     # initialise the simulator_lib_paths with typical locations found for LTspice
     # you can (and should, if you use wine or use anything else than LTspice), with `prepare_for_simulator()`
-    simulator_lib_paths = LTspice.get_default_library_paths()    
+    simulator_lib_paths = LTspice.get_default_library_paths()
 
     def __init__(self):
         super().__init__()
@@ -452,30 +437,15 @@
                 m = lib_inc_regex.match(line)
                 if m:  # If it is a library include
                     lib = m.group(2)
-<<<<<<< HEAD
-                    if os.path.exists(lib):
-                        lib_filename = os.path.join(os.path.expanduser('~'), "Documents/LTspiceXVII/lib/sub", lib)
-                        if os.path.exists(lib_filename):
-                            sub_circuit = SpiceEditor.find_subckt_in_lib(lib_filename, subcircuit_name)
-                            if sub_circuit:
-                                break
-                    for path in LibSearchPaths:
-                        lib_filename = str(os.path.join(path, lib))
-                        if os.path.exists(lib_filename):
-                            sub_circuit = SpiceEditor.find_subckt_in_lib(lib_filename, subcircuit_name)
-                            if sub_circuit:
-                                break
-=======
                     lib_filename = search_file_in_containers(lib,
                                                              os.path.split(self.circuit_file)[0],  # The directory where the file is located
                                                              os.path.curdir,  # The current script directory,
                                                              *self.simulator_lib_paths,  # The simulator's library paths
-                                                             *self.custom_lib_paths)  # The custom library paths              
+                                                             *self.custom_lib_paths)  # The custom library paths
                     if lib_filename:
                         sub_circuit = SpiceEditor.find_subckt_in_lib(lib_filename, subcircuit_name)
                         if sub_circuit:
                             break
->>>>>>> be8c871f
 
         if sub_circuit:
             if SUBCKT_DIVIDER in instance_name:
@@ -893,7 +863,7 @@
     def add_library_search_paths(paths: Union[str, List[str]]) -> None:
         """
         *(Deprecated)* Use the class method `set_custom_library_paths()` instead.
-        
+
         Adds search paths for libraries. By default, the local directory and the
         ~username/"Documents/LTspiceXVII/lib/sub will be searched forehand. Only when a library is not found in these
         paths then the paths added by this method will be searched.
