--- conflicted
+++ resolved
@@ -682,13 +682,8 @@
         else:
             # The search was not successful
             raise ComponentNotFoundError(f'Sub-circuit "{subcircuit_name}" not found')
-<<<<<<< HEAD
-            
-    def _get_component_line_and_regex(self, reference: str) -> Tuple[int, re.Match]:
-=======
 
     def _get_component_line_and_regex(self, reference: str) -> tuple[int, re.Match]:
->>>>>>> c83b2b6e
         """Internal function. Do not use."""
         prefix = reference[0]
         regex = component_replace_regexs.get(prefix, None)
