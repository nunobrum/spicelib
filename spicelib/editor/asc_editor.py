#!/usr/bin/env python
# coding=utf-8
# -------------------------------------------------------------------------------
#
#  ███████╗██████╗ ██╗ ██████╗███████╗██╗     ██╗██████╗
#  ██╔════╝██╔══██╗██║██╔════╝██╔════╝██║     ██║██╔══██╗
#  ███████╗██████╔╝██║██║     █████╗  ██║     ██║██████╔╝
#  ╚════██║██╔═══╝ ██║██║     ██╔══╝  ██║     ██║██╔══██╗
#  ███████║██║     ██║╚██████╗███████╗███████╗██║██████╔╝
#  ╚══════╝╚═╝     ╚═╝ ╚═════╝╚══════╝╚══════╝╚═╝╚═════╝
#
# Name:        asc_editor.py
# Purpose:     Class made to update directly the LTspice ASC files
#
# Author:      Nuno Brum (nuno.brum@gmail.com)
#
# Licence:     refer to the LICENSE file
# -------------------------------------------------------------------------------
import os.path
from pathlib import Path
from typing import Union, Optional
import re
import logging
from ..utils.file_search import find_file_in_directory
from .base_editor import BaseEditor, format_eng, ComponentNotFoundError, ParameterNotFoundError, PARAM_REGEX, \
    UNIQUE_SIMULATION_DOT_INSTRUCTIONS, Component
from .base_schematic import (BaseSchematic, Point, Line, Text, SchematicComponent, ERotation, HorAlign, VerAlign,
                             TextTypeEnum, Port)

_logger = logging.getLogger("spicelib.AscEditor")

TEXT_REGEX = re.compile(r"TEXT (-?\d+)\s+(-?\d+)\s+(Left|Right|Top|Bottom)\s(\d+)\s*(?P<type>[!;])(?P<text>.*)",
                        re.IGNORECASE)
TEXT_REGEX_X = 1
TEXT_REGEX_Y = 2
TEXT_REGEX_ALIGN = 3
TEXT_REGEX_SIZE = 4
TEXT_REGEX_TYPE = 5
TEXT_REGEX_TEXT = 6

END_LINE_TERM = "\n"


ASC_ROTATION_DICT = {
    'R0': ERotation.R0,
    'R90': ERotation.R90,
    'R180': ERotation.R180,
    'R270': ERotation.R270,
    'M0': ERotation.M0,
    'M90': ERotation.M90,
    'M180': ERotation.M180,
    'M270': ERotation.M270,
}

ASC_INV_ROTATION_DICT = {val: key for key, val in ASC_ROTATION_DICT.items()}

LT_ATTRIBUTE_NUMBERS = {
    'Prefix': 0,
    'Type': 1,
    'Value': 3,
    'Value2': 123,
    'SpiceModel': 38,
    'ModelFile': 'X',
    'Def_Sub': 'X',
    'SpiceLine': 39,
    'SpiceLine2': 40,
}

LT_ATTRIBUTE_NUMBERS_INV = {val: key for key, val in LT_ATTRIBUTE_NUMBERS.items()}

WEIGHT_CONVERSION_TABLE = ('Thin', 'Normal', 'Thick')


def asc_text_align_set(text: Text, alignment: str):
    if alignment == 'Left':
        text.textAlignment = HorAlign.LEFT
        text.verticalAlignment = VerAlign.CENTER
    elif alignment == 'Center':
        text.textAlignment = HorAlign.CENTER
        text.verticalAlignment = VerAlign.CENTER
    elif alignment == 'Right':
        text.textAlignment = HorAlign.RIGHT
        text.verticalAlignment = VerAlign.CENTER
    elif alignment == 'VTop':
        text.textAlignment = HorAlign.CENTER
        text.verticalAlignment = VerAlign.TOP
    elif alignment == 'VCenter':
        text.textAlignment = HorAlign.CENTER
        text.verticalAlignment = VerAlign.CENTER
    elif alignment == 'VBottom':
        text.textAlignment = HorAlign.LEFT
        text.verticalAlignment = VerAlign.BOTTOM
    else:
        # Default
        text.textAlignment = HorAlign.LEFT
        text.verticalAlignment = VerAlign.CENTER
    return text


def asc_text_align_get(text: Text) -> str:
    if text.verticalAlignment == VerAlign.CENTER:
        if text.textAlignment == HorAlign.RIGHT:
            return 'Right'
        elif text.textAlignment == HorAlign.CENTER:
            return 'Center'
        else:
            return 'Left'
    else:
        if text.verticalAlignment == VerAlign.TOP:
            return 'VTop'
        elif text.verticalAlignment == VerAlign.CENTER:
            return 'VCenter'
        elif text.verticalAlignment == VerAlign.BOTTOM:
            return 'VBottom'
        else:
            return 'Left'


class AscEditor(BaseSchematic):
    """Class made to update directly the LTspice ASC files"""
    lib_paths = []  # This is a class variable, so it can be shared between all instances.

    def __init__(self, asc_file: str):
        super().__init__()
        self.version = 4
        self.sheet = "1 0 0"  # Three values are present on the SHEET clause
        self.asc_file_path = Path(asc_file)
        if not self.asc_file_path.exists():
            raise FileNotFoundError(f"File {asc_file} not found")
        # read the file into memory
        self.reset_netlist()

    @property
    def circuit_file(self) -> Path:
        return self.asc_file_path

    def save_netlist(self, run_netlist_file: Union[str, Path]) -> None:
        if isinstance(run_netlist_file, str):
            run_netlist_file = Path(run_netlist_file)
        run_netlist_file = run_netlist_file.with_suffix(".asc")
        with open(run_netlist_file, 'w') as asc:
            _logger.info(f"Writing ASC file {run_netlist_file}")

            asc.write(f"Version {self.version}" + END_LINE_TERM)
            asc.write(f"SHEET {self.sheet}" + END_LINE_TERM)
            for wire in self.wires:
                asc.write(f"WIRE {wire.V1.X} {wire.V1.Y} {wire.V2.X} {wire.V2.Y}" + END_LINE_TERM)
            for flag in self.labels:
                asc.write(f"FLAG {flag.coord.X} {flag.coord.Y} {flag.text}" + END_LINE_TERM)
            for component in self.components.values():
                symbol = component.symbol
                posX = component.position.X
                posY = component.position.Y
                rotation = ASC_INV_ROTATION_DICT[component.rotation]
                asc.write(f"SYMBOL {symbol} {posX} {posY} {rotation}" + END_LINE_TERM)
                for attr, value in component.attributes.items():
                    if attr.startswith('_WINDOW') and isinstance(value, Text):
                        num_ref = attr[len("_WINDOW_"):]
                        posX = value.coord.X
                        posY = value.coord.Y
                        alignment = asc_text_align_get(value)
                        size = value.size
                        asc.write(f"WINDOW {num_ref} {posX} {posY} {alignment} {size}" + END_LINE_TERM)
                asc.write(f"SYMATTR InstName {component.reference}" + END_LINE_TERM)
                if component.reference.startswith('X') and "_SUBCKT" in component.attributes:
                    # writing the sub-circuit if it was updated
                    sub_circuit: AscEditor = component.attributes["_SUBCKT"]
                    if sub_circuit.updated:
                        sub_circuit.save_netlist(sub_circuit.asc_file_path)
                for attr, value in component.attributes.items():
                    if not attr.startswith('_'):  # All these are not exported since they are only used internally
                        asc.write(f"SYMATTR {attr} {value}" + END_LINE_TERM)
            for directive in self.directives:
                posX = directive.coord.X
                posY = directive.coord.Y
                alignment = asc_text_align_get(directive)
                size = directive.size
                if directive.type == TextTypeEnum.DIRECTIVE:
                    directive_type = '!'
                else:
                    directive_type = ';'  # Otherwise assume it is a comment
                asc.write(f"TEXT {posX} {posY} {alignment} {size} {directive_type}{directive.text}" + END_LINE_TERM)

    def reset_netlist(self, create_blank: bool = False) -> None:
        super().reset_netlist()
        with open(self.asc_file_path, 'r') as asc_file:
            _logger.info(f"Parsing ASC file {self.asc_file_path}")
            component = None
            for line in asc_file:
                if line.startswith("SYMBOL"):
                    tag, symbol, posX, posY, rotation = line.split()
                    if component is not None:
                        assert component.reference is not None, "Component InstName was not given"
                        self.components[component.reference] = component
                    component = SchematicComponent()
                    component.symbol = symbol
                    component.position.X = int(posX)
                    component.position.Y = int(posY)
                    if rotation in ASC_ROTATION_DICT:
                        component.rotation = ASC_ROTATION_DICT[rotation]
                    else:
                        raise ValueError(f"Invalid Rotation value: {rotation}")
                elif line.startswith("WINDOW"):
                    assert component is not None, "Syntax Error: WINDOW clause without SYMBOL"
                    tag, num_ref, posX, posY, alignment, size = line.split()
                    coord = Point(int(posX), int(posY))
                    text = Text(coord=coord, text=num_ref, size=size, type=TextTypeEnum.ATTRIBUTE)
                    text = asc_text_align_set(text, alignment)
                    component.attributes['_WINDOW ' + num_ref] = text

                elif line.startswith("SYMATTR"):
                    assert component is not None, "Syntax Error: SYMATTR clause without SYMBOL"
                    tag, ref, text = line.split(maxsplit=2)
                    text = text.strip()  # Gets rid of the \n terminator
                    if ref == "InstName":
                        component.reference = text
                        if component.reference.startswith('X'):  # This is a subcircuit
                            # then create the attribute "SUBCKT"
                            component.attributes["_SUBCKT"] = self._get_symbol_circuit(component.symbol)
                    else:
                        component.attributes[ref] = text
                elif line.startswith("TEXT"):
                    match = TEXT_REGEX.match(line)
                    if match:
                        text = match.group(TEXT_REGEX_TEXT)
                        X = int(match.group(TEXT_REGEX_X))
                        Y = int(match.group(TEXT_REGEX_Y))
                        coord = Point(X, Y)
                        size = int(match.group(TEXT_REGEX_SIZE))
                        if match.group(TEXT_REGEX_TYPE) == "!":
                            ttype = TextTypeEnum.DIRECTIVE
                        else:
                            ttype = TextTypeEnum.COMMENT
                        alignment = match.group(TEXT_REGEX_ALIGN)
                        text = Text(coord=coord, text=text.strip(), size=size, type=ttype)
                        text = asc_text_align_set(text, alignment)
                        self.directives.append(text)

                elif line.startswith("WIRE"):
                    tag, x1, y1, x2, y2 = line.split()
                    v1 = Point(int(x1), int(y1))
                    v2 = Point(int(x2), int(y2))
                    wire = Line(v1, v2)
                    self.wires.append(wire)
                elif line.startswith("FLAG"):
                    tag, posX, posY, text = line.split(maxsplit=4)
                    coord = Point(int(posX), int(posY))
                    flag = Text(coord=coord, text=text, type=TextTypeEnum.LABEL)
                    self.labels.append(flag)
                elif line.startswith("Version"):
                    tag, version = line.split()
                    assert version in ["4"], f"Unsupported version : {version}"
                    self.version = version
                elif line.startswith("SHEET "):
                    self.sheet = line[len("SHEET "):].strip()
                elif line.startswith("IOPIN "):
                    tag, posX, posY, direction = line.split()
                    text = self.labels[-1]  # Assuming it is the last FLAG parsed
                    assert text.coord.X == int(posX) and text.coord.Y == int(posY), "Syntax Error, getting a IOPIN withou an associated label"
                    port = Port(text, direction)
                    self.ports.append(port)
                else:
                    raise NotImplementedError("Primitive not supported for ASC file\n" 
                                              f'"{line}"')
            if component is not None:
                assert component.reference is not None, "Component InstName was not given"
                self.components[component.reference] = component

    def _get_symbol_circuit(self, symbol: str):
        asc_filename = symbol + os.path.extsep + "asc"
        asc_path = self._lib_file_find(asc_filename)
        answer = AscEditor(asc_path)
        return answer

    def get_subcircuit(self, reference: str) -> 'AscEditor':
        """Returns an AscEditor file corresponding to the symbol"""
        sub = self.get_component(reference)
        return sub.attributes["_SUBCKT"]

    def get_component_info(self, reference) -> dict:
        """Returns the reference information as a dictionary"""
        component = self.get_component(reference)
<<<<<<< HEAD
        info = component.attributes.copy()
=======
        info = {name: value for name, value in component.attributes.items() if not name.startswith("WINDOW ")}
>>>>>>> 48bf6e1f
        info["InstName"] = reference  # For legacy purposes
        return info

    def get_component_position(self, reference: str) -> (Point, ERotation):
        component = self.get_component(reference)
        return component.position, component.rotation

    def set_component_position(self, reference: str, position: Point, rotation: ERotation) -> None:
        component = self.get_component(reference)
        component.position = position
        component.rotation = rotation

    def _get_directive(self, command, search_expression: re.Pattern):
        command_upped = command.upper()
        for directive in self.directives:
            command_upped_directive = directive.text.upper()
            if command_upped_directive.startswith(command_upped):
                match = search_expression.search(directive.text)
                if match:
                    return match, directive
        return None, None

    def get_parameter(self, param: str) -> str:
        param_regex = re.compile(PARAM_REGEX % param, re.IGNORECASE)
        match, directive = self._get_directive(".PARAM", param_regex)
        if match:
            return match.group('value')
        else:
            raise ParameterNotFoundError(f"Parameter {param} not found in ASC file")

    def set_parameter(self, param: str, value: Union[str, int, float]) -> None:
        param_regex = re.compile(PARAM_REGEX % param, re.IGNORECASE)
        match, directive = self._get_directive(".PARAM", param_regex)
        if match:
            _logger.debug(f"Parameter {param} found in ASC file, updating it")
            if isinstance(value, (int, float)):
                value_str = format_eng(value)
            else:
                value_str = value
            start, stop = match.span('replace')
            directive.text = f"{directive.text[:start]}{param}={value_str}{directive.text[stop:]}"
            _logger.info(f"Parameter {param} updated to {value_str}")
        else:
            # Was not found so we need to add it,
            _logger.debug(f"Parameter {param} not found in ASC file, adding it")
            x, y = self._get_text_space()
            coord = Point(x, y)
            text = f".param {param}={value}"
            directive = Text(coord=coord, text=text, size=2, type=TextTypeEnum.DIRECTIVE)
            _logger.info(f"Parameter {param} added with value {value}")
            self.directives.append(directive)
        self.updated = True

    def set_component_value(self, device: str, value: Union[str, int, float]) -> None:
        component = self.get_component(device)
        if "Value" in component.attributes:
            if isinstance(value, str):
                value_str = value
            else:
                value_str = format_eng(value)
            component.attributes["Value"] = value_str
            _logger.info(f"Component {device} updated to {value_str}")
            self.set_updated(device)
        else:
            _logger.error(f"Component {device} does not have a Value attribute")
            raise ComponentNotFoundError(f"Component {device} does not have a Value attribute")

    def set_element_model(self, element: str, model: str) -> None:
        component = self.get_component(element)
        component.symbol = model
        _logger.info(f"Component {element} updated to {model}")
        self.set_updated(element)

    def get_component_value(self, element: str) -> str:
        component = self.get_component(element)
        if "Value" not in component.attributes:
            _logger.error(f"Component {element} does not have a Value attribute")
            raise ComponentNotFoundError(f"Component {element} does not have a Value attribute")
        return component.attributes["Value"]

    def get_components(self, prefixes='*') -> list:
        if prefixes == '*':
            return list(self.components.keys())
        return [k for k in self.components.keys() if k[0] in prefixes]

    def remove_component(self, designator: str):
        sub_circuit, ref = self._get_parent(designator)
        del sub_circuit.components[ref]
        sub_circuit.updated = True

    def _get_text_space(self):
        """
        Returns the coordinate on the Schematic File canvas where a text can be appended.
        """
        min_x = 100000  # High enough to be sure it will be replaced
        max_x = -100000
        min_y = 100000  # High enough to be sure it will be replaced
        max_y = -100000
        _, x, y = self.sheet.split()
        min_x = min(min_x, int(x))
        min_y = min(min_y, int(y))
        for wire in self.wires:
            min_x = min(min_x, wire.V1.X, wire.V2.X)
            max_x = max(max_x, wire.V1.X, wire.V2.X)
            min_y = min(min_y, wire.V1.Y, wire.V2.Y)
            max_y = max(max_y, wire.V1.Y, wire.V2.Y)
        for flag in self.labels:
            min_x = min(min_x, flag.coord.X)
            max_x = max(max_x, flag.coord.X)
            min_y = min(min_y, flag.coord.Y)
            max_y = max(max_y, flag.coord.Y)
        for directive in self.directives:
            min_x = min(min_x, directive.coord.X)
            max_x = max(max_x, directive.coord.X)
            min_y = min(min_y, directive.coord.Y)
            max_y = max(max_y, directive.coord.Y)
        for component in self.components.values():
            min_x = min(min_x, component.position.X)
            max_x = max(max_x, component.position.X)
            min_y = min(min_y, component.position.Y)
            max_y = max(max_y, component.position.Y)

        return min_x, max_y + 24  # Setting the text in the bottom left corner of the canvas

    def add_library_paths(self, *paths):
        """Adding paths for searching for symbols and libraries"""
        self.lib_paths.extend(*paths)

    def _lib_file_find(self, filename) -> Optional[str]:
        for sym_root in self.lib_paths + [
            # os.path.curdir,  # The current script directory
            os.path.split(self.asc_file_path)[0],  # The directory where the script is located
            os.path.expanduser(r"~\AppData\Local\LTspice\lib\sym"),
            os.path.expanduser(r"~\Documents\LtspiceXVII\lib\sym"),
            # os.path.expanduser(r"~\AppData\Local\Programs\ADI\LTspice\lib.zip"), # TODO: implement this
        ]:
            print(f"   {os.path.abspath(sym_root)}")
            if not os.path.exists(sym_root):  # Skipping invalid paths
                continue
            if sym_root.endswith('.zip'):
                pass
                # TODO: Using an IO buffer to pass the file to the AsyEditor
            else:
                file_found = find_file_in_directory(sym_root, filename)
                if file_found is not None:
                    return file_found
        return None

    def add_instruction(self, instruction: str) -> None:
        instruction = instruction.strip()  # Clean any end of line terminators
        set_command = instruction.split()[0].upper()

        if set_command in UNIQUE_SIMULATION_DOT_INSTRUCTIONS:
            # Before adding new instruction, if it is a unique instruction, we just replace it
            i = 0
            while i < len(self.directives):
                directive = self.directives[i]
                if directive.type == TextTypeEnum.COMMENT:
                    continue  # this is a comment
                directive_command = directive.text.split()[0].upper()
                if directive_command in UNIQUE_SIMULATION_DOT_INSTRUCTIONS:
                    directive.text = instruction
                    self.updated = True
                    return  # Job done, can exit this method
                i += 1
        elif set_command.startswith('.PARAM'):
            raise RuntimeError('The .PARAM instruction should be added using the "set_parameter" method')
        # If we get here, then the instruction was not found, so we need to add it
        x, y = self._get_text_space()
        coord = Point(x, y)
        directive = Text(coord=coord, text=instruction, size=2, type=TextTypeEnum.DIRECTIVE)
        self.directives.append(directive)
        self.updated = True

    def remove_instruction(self, instruction: str) -> None:
        i = 0
        while i < len(self.directives):
            if instruction in self.directives[i].text:
                text = self.directives[i].text
                del self.directives[i]
                _logger.info(f"Instruction {text} removed")
                self.updated = True
                return  # Job done, can exit this method
            i += 1

        msg = f'Instruction "{instruction}" not found'
        _logger.error(msg)
        raise RuntimeError(msg)

    def remove_Xinstruction(self, search_pattern: str) -> None:
        regex = re.compile(search_pattern, re.IGNORECASE)
        instr_removed = False
        i = 0
        while i < len(self.directives):
            instruction = self.directives[i].text
            if regex.match(instruction) is not None:
                instr_removed = True
                del self.directives[i]
                _logger.info(f"Instruction {instruction} removed")
            else:
                i += 1
        if instr_removed:
            self.updated = True
        else:
            msg = f'Instructions matching "{search_pattern}" not found'
            _logger.error(msg)<|MERGE_RESOLUTION|>--- conflicted
+++ resolved
@@ -280,11 +280,7 @@
     def get_component_info(self, reference) -> dict:
         """Returns the reference information as a dictionary"""
         component = self.get_component(reference)
-<<<<<<< HEAD
-        info = component.attributes.copy()
-=======
         info = {name: value for name, value in component.attributes.items() if not name.startswith("WINDOW ")}
->>>>>>> 48bf6e1f
         info["InstName"] = reference  # For legacy purposes
         return info
 
