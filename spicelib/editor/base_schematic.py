#!/usr/bin/env python
# coding=utf-8
import abc
import dataclasses
import enum
# -------------------------------------------------------------------------------
#
#  ███████╗██████╗ ██╗ ██████╗███████╗██╗     ██╗██████╗
#  ██╔════╝██╔══██╗██║██╔════╝██╔════╝██║     ██║██╔══██╗
#  ███████╗██████╔╝██║██║     █████╗  ██║     ██║██████╔╝
#  ╚════██║██╔═══╝ ██║██║     ██╔══╝  ██║     ██║██╔══██╗
#  ███████║██║     ██║╚██████╗███████╗███████╗██║██████╔╝
#  ╚══════╝╚═╝     ╚═╝ ╚═════╝╚══════╝╚══════╝╚═╝╚═════╝
#
# Name:        base_editor.py
# Purpose:     Abstract class that defines the protocol for the editors
#
# Author:      Nuno Brum (nuno.brum@gmail.com)
#
# Licence:     refer to the LICENSE file
# -------------------------------------------------------------------------------


from typing import List, Callable, Union
from collections import OrderedDict
import logging
from .base_editor import BaseEditor, Component, ComponentNotFoundError, SUBCKT_DIVIDER

_logger = logging.getLogger("spicelib.BaseSchematic")


class ERotation(enum.IntEnum):
    """Component Rotation Enum"""
    R0 = 0  # 0 Rotation
    R45 = 45  # 45 Rotation
    R90 = 90  # 90 Rotation
    R135 = 135  # 135 Rotation
    R180 = 180  # 180 Rotation
    R225 = 225  # 225 Rotation
    R270 = 270  # 270 Rotation
    R315 = 315  # 315 Rotation
    M0 = 360 + 0  # Mirror 0 Rotation
    M45 = 360 + 45  # Mirror 45 Rotation
    M90 = 360 + 90  # Mirror 90 Rotation
    M135 = 360 + 135  # Mirror 135 Rotation
    M180 = 360 + 180  # Mirror 180 Rotation
    M225 = 360 + 225  # Mirror 225 Rotation
    M270 = 360 + 270  # Mirror 270 Rotation
    M315 = 360 + 315  # Mirror 315 Rotation

    def __str__(self):
        if self.value == 0:
            return "0 Rotation"
        elif self.value == 45:
            return "45 Rotation"
        elif self.value == 90:
            return "90 Rotation"
        elif self.value == 135:
            return "135 Rotation"
        elif self.value == 180:
            return "180 Rotation"
        elif self.value == 225:
            return "225 Rotation"
        elif self.value == 270:
            return "270 Rotation"
        elif self.value == 315:
            return "315 Rotation"
        elif self.value == 360 + 0:
            return "Mirror 0 Rotation"
        elif self.value == 360 + 45:
            return "Mirror 45 Rotation"
        elif self.value == 360 + 90:
            return "Mirror 90 Rotation"
        elif self.value == 360 + 135:
            return "Mirror 135 Rotation"
        elif self.value == 360 + 180:
            return "Mirror 180 Rotation"
        elif self.value == 360 + 225:
            return "Mirror 225 Rotation"
        elif self.value == 360 + 270:
            return "Mirror 270 Rotation"
        elif self.value == 360 + 315:
            return "Mirror 315 Rotation"

    # def mirror_y_axis(self):
    #     if self == ERotation.R0:
    #         return ERotation.M180
    #     elif self == ERotation.R90:
    #         return ERotation.M270
    #     elif self == ERotation.R180:
    #         return ERotation.M0
    #     elif self == ERotation.R270:
    #         return ERotation.M90
    #     elif self == ERotation.M0:
    #         return ERotation.R180
    #     elif self == ERotation.M90:
    #         return ERotation.R270
    #     elif self == ERotation.M180:
    #         return ERotation.R0
    #     elif self == ERotation.M270:
    #         return ERotation.R90
    #     else:
    #         return self
    #
    # def mirror_x_axis(self):
    #     return ERotation((((self.value + 180) % 360) + 360) % 720)

    def __add__(self, rotation: 'ERotation'):
        return (self.value + rotation.value) % 360


class HorAlign(enum.Enum):
    """Horizontal Alignment Enum"""
    LEFT = "Left"
    RIGHT = "Right"
    CENTER = "Center"


class VerAlign(enum.Enum):
    """Vertical Alignment Enum"""
    TOP = "Top"
    CENTER = "Center"
    BOTTOM = "Bottom"


class TextTypeEnum(enum.IntEnum):
    """Text Type Enum"""
    NULL = enum.auto()
    COMMENT = enum.auto()
    DIRECTIVE = enum.auto()
    LABEL = enum.auto()
    ATTRIBUTE = enum.auto()
    PIN = enum.auto()  # pin label


@dataclasses.dataclass
class Point:
    """X, Y coordinates"""
    X: float
    Y: float


@dataclasses.dataclass
class Line:
    """X1, Y1, X2, Y2 coordinates"""
    V1: Point
    V2: Point
    style: str = ""
    net: str = ""

    def touches(self, point: Point) -> bool:
        """Returns True if the line passes through the given point"""
        if self.V1.X == self.V2.X:
            if self.V1.X == point.X:
                if min(self.V1.Y, self.V2.Y) <= point.Y <= max(self.V1.Y, self.V2.Y):
                    return True
        elif self.V1.Y == self.V2.Y:
            if self.V1.Y == point.Y:
                if min(self.V1.X, self.V2.X) <= point.X <= max(self.V1.X, self.V2.X):
                    return True
        else:
            # The time saving tricks are over, the line is oblique, so, we have to do the math
            # The line is defined by the equation y = m*x + b
            # where m is the slope and b is the y intercept
            m = (self.V2.Y - self.V1.Y) / (self.V2.X - self.V1.X)
            b = self.V1.Y - m * self.V1.X
            # Now we can calculate the Y value for the given X
            y = m * point.X + b
            # If the Y value is the same as the point Y, then the line passes through the point
            if y == point.Y:
                # Now we have to check if the point is within the line segment
                if min(self.V1.X, self.V2.X) <= point.X <= max(self.V1.X, self.V2.X):
                    return True
        return False

    def intercepts(self, line: 'Line') -> bool:
        """Returns True if the line intercepts the given line.
        The intercepts is calculated by checking if the line touches any of the line vertices
        """
        # We have to check if the line touches any of the vertices of the given line
        if self.touches(line.V1) or self.touches(line.V2):
            return True
        # We also have to check if the given line touches any of the vertices of this line
        if line.touches(self.V1) or line.touches(self.V2):
            return True
        return False


Rectangle = Line  # Rectangles have the same properties as Line: Defined as the line that crosses two opposing vertices
Circle = Line  # Circles are defined by the rectangle that touches 4 points of a circle.


@dataclasses.dataclass
class Arc:
    """Opting for a non-native representation of the arc as LTspice and Qspice have different
    ways of storing Arc information. Start and Stop points are calculated as a fraction of the radius
    for X and Y. This avoids having to deal with the calculation of sines and cosines and their inverse
    into radians."""
    center: Point
    radius: float
    start: Point
    stop: Point
    style: str = ""
    # The Arcs are decorative, they don't have associated nets


@dataclasses.dataclass
class Text:
    """Text object"""
    coord: Point
    text: str
    size: int = 1
    type: TextTypeEnum = TextTypeEnum.NULL
    textAlignment: HorAlign = HorAlign.LEFT
    verticalAlignment: VerAlign = VerAlign.CENTER
    angle: ERotation = ERotation.R0


@dataclasses.dataclass
class Port:
    text: Text
    direction: str


class SchematicComponent(Component):
    """Hols component information"""

    def __init__(self):
        super().__init__()
        self.position: Point = Point(0, 0)
        self.rotation: ERotation = ERotation.R0
        self.symbol = None


class BaseSchematic(BaseEditor):
    """
    This defines the primitives (protocol) to be used for both SpiceEditor and AscEditor
    classes.
    """

    def __init__(self):
        self.components: OrderedDict[str, SchematicComponent] = OrderedDict()
        self.wires: List[Line] = []
        self.labels: List[Text] = []
        self.directives: List[Text] = []
        self.ports: List[Port] = []
        self.updated = False  # indicates if an edit was done and the file has to be written back to disk

    def reset_netlist(self, create_blank: bool = False) -> None:
        """Resets the netlist to the original state"""
        self.components.clear()
        self.wires.clear()
        self.labels.clear()
        self.directives.clear()
        self.updated = False

    def copy_from(self, editor: 'BaseSchematic') -> None:
        """Clones the contents of the given editor"""
        from copy import deepcopy
        self.components = deepcopy(editor.components)
        self.wires = deepcopy(editor.wires)
        self.labels = deepcopy(editor.labels)
        self.directives = deepcopy(editor.directives)
        self.updated = True

    def _get_parent(self, reference) -> ("BaseSchematic", str):
        if SUBCKT_DIVIDER in reference:
            sub_ref, sub_comp = reference.split(SUBCKT_DIVIDER, 1)

            subckt = self.get_component(sub_ref)
            subcircuit = subckt.attributes['_SUBCKT']
            return subcircuit, sub_comp
        else:
            return self, reference

    def set_updated(self, reference):
        sub_circuit, _ = self._get_parent(reference)
        sub_circuit.updated = True

    def get_component(self, reference: str) -> SchematicComponent:
<<<<<<< HEAD
        """Returns the SchematicComponent object representing the given reference in the schematic file"""
        sub_circuit, ref = self._get_parent(reference)

        if ref not in sub_circuit.components:
=======
        """
        Returns the SchematicComponent object representing the given reference in the schematic file.

        :param reference: The reference of the component
        :return: The SchematicComponent object
        :raises ComponentNotFoundError: If the component is not found.
        """
        if reference not in self.components:
>>>>>>> 8bfc3788
            _logger.error(f"Component {reference} not found")
            raise ComponentNotFoundError(f"Component {reference} not found in Schematic file")
        return sub_circuit.components[ref]

    def get_component_position(self, reference: str) -> (Point, ERotation):
        """Returns the position and rotation of the component"""
        comp = self.get_component(reference)
        return comp.position, comp.rotation

    def set_component_position(self, reference: str, position: Point, rotation: ERotation) -> None:
        """Sets the position and rotation of the component.

        :param reference: The reference of the component
        :type reference: str
        :param position: The new position of the component
        :type position: Point
        :param rotation: The new rotation of the component
        :type rotation: ERotation
        """
        comp = self.get_component(reference)
        comp.position = position
        comp.rotation = rotation
        self.set_updated(reference)

    def add_component(self, component: SchematicComponent, **kwargs) -> None:
        if component.reference in self.components:
            # The component is already in the list, so we need to update it
            comp = self.components[component.reference]
        else:
            comp = SchematicComponent()
            comp.reference = component.reference
        self.components[component.reference] = comp
        self.updated = True

    def scale(self, offset_x, offset_y, scale_x, scale_y: float,
              round_fun: Callable[[float], Union[int, float]] = None) -> None:
        """Scales the schematic"""
        if round_fun is None:
            round_fun = int
        for comp in self.components.values():
            comp.position.X = round_fun(comp.position.X * scale_x + offset_x)
            comp.position.Y = round_fun(comp.position.Y * scale_y + offset_y)
        for wire in self.wires:
            wire.V1.X = round_fun(wire.V1.X * scale_x + offset_x)
            wire.V1.Y = round_fun(wire.V1.Y * scale_y + offset_y)
            wire.V2.X = round_fun(wire.V2.X * scale_x + offset_x)
            wire.V2.Y = round_fun(wire.V2.Y * scale_y + offset_y)
        for label in self.labels:
            label.coord.X = round_fun(label.coord.X * scale_x + offset_x)
            label.coord.Y = round_fun(label.coord.Y * scale_y + offset_y)
        for directive in self.directives:
            directive.coord.X = round_fun(directive.coord.X * scale_x + offset_x)
            directive.coord.Y = round_fun(directive.coord.Y * scale_y + offset_y)
        self.updated = True<|MERGE_RESOLUTION|>--- conflicted
+++ resolved
@@ -278,12 +278,6 @@
         sub_circuit.updated = True
 
     def get_component(self, reference: str) -> SchematicComponent:
-<<<<<<< HEAD
-        """Returns the SchematicComponent object representing the given reference in the schematic file"""
-        sub_circuit, ref = self._get_parent(reference)
-
-        if ref not in sub_circuit.components:
-=======
         """
         Returns the SchematicComponent object representing the given reference in the schematic file.
 
@@ -291,8 +285,9 @@
         :return: The SchematicComponent object
         :raises ComponentNotFoundError: If the component is not found.
         """
-        if reference not in self.components:
->>>>>>> 8bfc3788
+        sub_circuit, ref = self._get_parent(reference)
+
+        if ref not in sub_circuit.components:
             _logger.error(f"Component {reference} not found")
             raise ComponentNotFoundError(f"Component {reference} not found in Schematic file")
         return sub_circuit.components[ref]
