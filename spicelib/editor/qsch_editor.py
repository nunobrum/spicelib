#!/usr/bin/env python
# coding=utf-8
# -------------------------------------------------------------------------------
#
#  ███████╗██████╗ ██╗ ██████╗███████╗██╗     ██╗██████╗
#  ██╔════╝██╔══██╗██║██╔════╝██╔════╝██║     ██║██╔══██╗
#  ███████╗██████╔╝██║██║     █████╗  ██║     ██║██████╔╝
#  ╚════██║██╔═══╝ ██║██║     ██╔══╝  ██║     ██║██╔══██╗
#  ███████║██║     ██║╚██████╗███████╗███████╗██║██████╔╝
#  ╚══════╝╚═╝     ╚═╝ ╚═════╝╚══════╝╚══════╝╚═╝╚═════╝
#
# Name:        qsch_editor.py
# Purpose:     Class made to update directly the QSPICE Schematic files
#
# Author:      Nuno Brum (nuno.brum@gmail.com)
#
# Licence:     refer to the LICENSE file
# -------------------------------------------------------------------------------
import math
from pathlib import Path
from typing import Union, List
import re
import logging
from .base_editor import (
    format_eng, ComponentNotFoundError, ParameterNotFoundError,
    PARAM_REGEX, UNIQUE_SIMULATION_DOT_INSTRUCTIONS
)
from .base_schematic import BaseSchematic, SchematicComponent, Point, ERotation, Line, Text, TextTypeEnum

__all__ = ('QschEditor', )

_logger = logging.getLogger("qspice.QschEditor")

QSCH_HEADER = (255, 216, 255, 219)
QSCH_TEXT_POS = 1
QSCH_TEXT_ROTATION = 2
QSCH_TEXT_STR_ATTR = 8
QSCH_COMPONENT_POS = 1
QSCH_SYMBOL_TEXT_REFDES = 0
QSCH_SYMBOL_TEXT_VALUE = 1
QSCH_WIRE_POS1 = 1
QSCH_WIRE_POS2 = 2
QSCH_WIRE_NET = 3
QSCH_NET_POS = 1
QSCH_NET_ROTATION = "?"
QSCH_NET_STR_ATTR = 5


<<<<<<< HEAD
=======
QSCH_ROTATION_DICT = {
    0: ERotation.R0,
    1: ERotation.R45,  # 45º rotation is valid for QSpice Schematics Files
    2: ERotation.R90,
    3: ERotation.R135,
    4: ERotation.R180,
    5: ERotation.R225,
    6: ERotation.R270,
    7: ERotation.R315,
    8: ERotation.M0,
    9: ERotation.M45,  # 45º rotation is valid for QSpice Schematics Files
    10: ERotation.M90,
    11: ERotation.M135,
    12: ERotation.M180,
    13: ERotation.M225,
    14: ERotation.M270,
    15: ERotation.M315,
}

QSCH_INV_ROTATION_DICT = {val: key for key, val in QSCH_ROTATION_DICT.items()}
>>>>>>> ea20ffdb
QSCH_TEXT_INSTR_QUALIFIER = "ï»¿"


class QschReadingError(IOError):
    ...


class QschTag:

    def __init__(self, *tokens):
        self.items = []
        self.tokens = []
        if tokens:
            for token in tokens:
                self.tokens.append(str(token))

    @classmethod
    def parse(cls, stream: str, start: int = 0) -> ('QschTag', int):
        self = cls()
        assert stream[start] == '«'
        i = start + 1
        i0 = i
        while i < len(stream):
            if stream[i] == '«':
                child, i = QschTag.parse(stream, i)
                i0 = i + 1
                self.items.append(child)
            elif stream[i] == '»':
                stop = i + 1
                if i > i0:
                    self.tokens.append(stream[i0:i])
                return self, stop
            elif stream[i] == ' ' or stream[i] == '\n':
                if i > i0:
                    self.tokens.append(stream[i0:i])
                i0 = i + 1
            elif stream[i] == '"':
                # get all characters until the next " sign
                i += 1
                while stream[i] != '"':
                    i += 1
            elif stream[i] == '(':
                # todo: handle nested parenthesis and also [] and {}
                i += 1
                while stream[i] != ')':
                    i += 1
            i += 1
        else:
            raise IOError("Missing » when reading file")

    def __str__(self):
        """Returns only the first line"""
        return ' '.join(self.tokens)

    def out(self, level):
        spaces = '  ' * level
        if len(self.items):
            return (f"{spaces}«{' '.join(self.tokens)}\n"
                    f"{''.join(tag.out(level+1) for tag in self.items)}"
                    f"{spaces}»\n")
        else:
            return f"{'  ' * level}«{' '.join(self.tokens)}»\n"

    @property
    def tag(self) -> str:
        return self.tokens[0]

    def get_items(self, item) -> List['QschTag']:
        answer = [tag for tag in self.items if tag.tag == item]
        return answer

    def get_attr(self, index: int):
        a = self.tokens[index]
        if a.startswith('(') and a.endswith(')'):
            return tuple(int(x) for x in a[1:-1].split(','))
        elif a.startswith('0x'):
            return int(a[2:], 16)
        elif a.startswith('"') and a.endswith('"'):
            return a[1:-1]
        else:
            return int(a)

    def set_attr(self, index: int, value):
        if isinstance(value, int):
            value_str = str(value)
        elif isinstance(value, str):
            if value.startswith('0x'):
                value_str = value
            else:
                value_str = f'"{value}"'
        elif isinstance(value, tuple):
            value_str = f'({value[0]},{value[1]})'
        else:
            raise ValueError("Object not supported in set_attr")
        self.tokens[index] = value_str

    def get_text(self, label) -> str:
        a = self.get_items(label+':')
        if len(a) != 1:
            raise IndexError(f"Label {label}: not found")
        return a[0].tokens[1]

    def get_text_attr(self, index: int) -> str:
        a = self.tokens[index]
        if a.startswith('"') and a.endswith('"'):
            return a[1:-1]
        else:
            return a


class QschEditor(BaseSchematic):
    """Class made to update directly QSCH files. It is a subclass of BaseSchematic, so it can be used to
    update the netlist and the parameters of the simulation. It can also be used to update the components.

    :param qsch_file: Path to the QSCH file to be edited
    :type qsch_file: str
    :keyword create_blank: If True, the file will be created from scratch. If False, the file will be read and parsed
    """

    def __init__(self, qsch_file: str, create_blank: bool = False):
        super().__init__()
        self._qsch_file_path = Path(qsch_file)
        self.schematic = None
        # read the file into memory
        self.reset_netlist(create_blank)

    @property
    def circuit_file(self) -> Path:
        return self._qsch_file_path

    def save_as(self, qsch_file: Union[str, Path]) -> None:
        with open(qsch_file, 'w', encoding="cp1252") as qsch_file:
            _logger.info(f"Writing QSCH file {qsch_file}")
            for c in QSCH_HEADER:
                qsch_file.write(chr(c))
            qsch_file.write(self.schematic.out(0))
            qsch_file.write('\n')  # Terminates the new line

    def save_netlist(self, run_netlist_file: Union[str, Path]) -> None:
        if isinstance(run_netlist_file, str):
            run_netlist_file = Path(run_netlist_file)

        if self.schematic is None:
            _logger.error("Empty Schematic information")
            return
        if run_netlist_file.suffix == '.qsch':
            self.save_as(run_netlist_file)
        elif run_netlist_file.suffix in ('.net', '.cir'):
            libraries_to_include = []
            with open(run_netlist_file, 'w') as netlist_file:
                _logger.info(f"Writing NET file {run_netlist_file}")
                netlist_file.write(f'* Netlist generated by PyQSPICE from {self._qsch_file_path}\n')
                for item in self.schematic.items:
                    if item.tag == 'component':
                        component_pos = item.get_attr(QSCH_COMPONENT_POS)
                        orientation = item.get_attr(2)
                        disabled = item.get_attr(3)
                        symbol_tags = item.get_items('symbol')
                        if len(symbol_tags) != 1 or disabled == 1:
                            continue
                        symbol_tag = symbol_tags[0]
                        symbol = symbol_tag.get_text_attr(1)
                        typ = symbol_tag.get_text('type')
                        pins = symbol_tag.get_items('pin')
                        texts = symbol_tag.get_items('text')
                        refdes = texts[0].get_text_attr(QSCH_TEXT_STR_ATTR)
                        nets = [self._find_net_at_pin(component_pos, orientation, pin) for pin in pins]
                        if typ == 'R' or typ == 'D' or typ == 'C' or typ == 'L' or typ == 'V' or typ == 'I':
                            value = texts[1].get_text_attr(QSCH_TEXT_STR_ATTR)
                            if len(texts) > 2:
                                for i in range(2, len(texts)):
                                    value += ' ' + texts[i].get_text_attr(QSCH_TEXT_STR_ATTR)
                            if refdes.startswith(symbol):
                                netlist_file.write(f'{refdes} {" ".join(nets)} {value}\n')
                            else:
                                netlist_file.write(f'{symbol}†{refdes} {" ".join(nets)} {value}\n')
                        elif typ == 'QP' or typ == 'QN':
                            model = texts[1].get_text_attr(QSCH_TEXT_STR_ATTR)
                            netlist_file.write(f'{refdes} {" ".join(nets)} 0 {model} {symbol}\n')
                        else:
                            netlist_file.write(f'Not Found:{typ} {refdes} {component_pos}\n')

                        library_tags = symbol_tag.get_items('library')
                        for lib in library_tags:
                            library_name = lib.get_text_attr(2)
                            if library_name not in libraries_to_include:
                                libraries_to_include.append(library_name)
                    elif item.tag == 'text':
                        is_comment = item.get_attr(4) == 1
<<<<<<< HEAD
                        text = item.get_attr(QSCH_TEXT_STR_ATTR).lstrip(QSCH_TEXT_INSTR_QUALIFIER)
                        for line in text.split('\\n'):
=======
                        text = item.get_attr(QSCH_TEXT_STR_ATTR)
                        text = text.lstrip(QSCH_TEXT_INSTR_QUALIFIER).split('\n')
                        for line in text:
>>>>>>> ea20ffdb
                            if is_comment:
                                netlist_file.write('* ')
                            netlist_file.write(line.strip() + '\n')
                for library in libraries_to_include:
                    netlist_file.write(f'.lib {library}\n')
                netlist_file.write('.end\n')

    def _find_net_at_pin(self, comp_pos, orientation: int, pin: QschTag) -> str:
        """Returns the net at the given position"""
        pin_pos = pin.get_attr(1)
        hyp = (pin_pos[0] ** 2 + pin_pos[1] ** 2) ** 0.5
        if orientation % 2:
            # in 45º rotations the component is 1.414 times larger
            hyp *= 1.414
        if 0 <= orientation <= 7:
            theta = math.atan2(pin_pos[1], pin_pos[0]) + math.radians(orientation * 45)
            x = comp_pos[0] + round(hyp * math.cos(theta), -2)  # round to multiple of 100
            y = comp_pos[1] + round(hyp * math.sin(theta), -2)
        elif 8 <= orientation <= 15:
            # The component is mirrored on the X axis
            theta = math.atan2(pin_pos[1], pin_pos[0]) + math.radians((orientation - 8) * 45)
            x = comp_pos[0] - round(hyp * math.cos(theta), -2)  # round to multiple of 100
            y = comp_pos[1] + round(hyp * math.sin(theta), -2)
        else:
            raise ValueError(f"Invalid orientation: {orientation}")
        for net in self.schematic.get_items('wire'):
            if net.get_attr(1) == (x, y) or net.get_attr(2) == (x, y):
                net_name = net.get_attr(3)  # Found the net
                return '0' if net_name == 'GND' else net_name
        else:
            return '####'

    def reset_netlist(self, create_blank: bool = False) -> None:
        """Reads the QSCH file and parses it into memory.

        :param create_blank: If True, the file will be created from scratch. If False, the file will be read and parsed
        """
        super().reset_netlist(create_blank)
        if not create_blank:
            if not self._qsch_file_path.exists():
                raise FileNotFoundError(f"File {self._qsch_file_path} not found")
            with open(self._qsch_file_path, 'r', encoding="cp1252") as qsch_file:
                _logger.info(f"Reading QSCH file {self._qsch_file_path}")
                stream = qsch_file.read()
            self._parse_qsch_stream(stream)

    def _parse_qsch_stream(self, stream):

        self.components.clear()
        _logger.debug("Parsing QSCH file")
        header = tuple(ord(c) for c in stream[:4])

        if header != QSCH_HEADER:
            raise QschReadingError("Missing header. The QSCH file should start with: " +
                                   f"{' '.join(f'{c:02X}' for c in QSCH_HEADER)}")

        schematic, _ = QschTag.parse(stream, 4)
        self.schematic = schematic

        components = self.schematic.get_items('component')
        for component in components:
            symbol: QschTag = component.get_items('symbol')[0]
            texts = symbol.get_items('text')
            if len(texts) < 2:
                raise RuntimeError(f"Missing texts in component at coordinates {component.get_attr(1)}")
            refdes = texts[QSCH_SYMBOL_TEXT_REFDES].get_attr(QSCH_TEXT_STR_ATTR)
            value = texts[QSCH_SYMBOL_TEXT_VALUE].get_attr(QSCH_TEXT_STR_ATTR)
            sch_comp = SchematicComponent()
            sch_comp.reference = refdes
            x, y = tuple(component.get_attr(QSCH_COMPONENT_POS))
            sch_comp.position = Point(x, y)
            sch_comp.rotation = component.get_attr(QSCH_TEXT_ROTATION) / 45
            sch_comp.attributes['type'] = symbol.get_text('type')
            sch_comp.attributes['description'] = symbol.get_text('description'),
            sch_comp.attributes['value'] = value
            sch_comp.attributes['tag'] = component
            self.components[refdes] = sch_comp

        for net in self.schematic.get_items('net'):
            # process nets
            x, y = net.get_attr(QSCH_NET_POS)
            # TODO: Get the remaining attributes Rotation, size, color, etc...
            # rotation = net.get_attr(QSCH_NET_ROTATION)
            net_name = net.get_attr(QSCH_NET_STR_ATTR)
            self.labels.append(Text(Point(x, y), net_name, type=TextTypeEnum.LABEL))

        for wire in self.schematic.get_items('wire'):
            # process wires
            x1, y1 = wire.get_attr(QSCH_WIRE_POS1)
            x2, y2 = wire.get_attr(QSCH_WIRE_POS2)
            net = wire.get_attr(QSCH_WIRE_NET)
            self.wires.append(Line(Point(x1, y1), Point(x2, y2), net))

    def get_component(self, component) -> SchematicComponent:
        """Returns the component information as a dictionary.
        """
        if component not in self.components:
            _logger.error(f"Component {component} not found in ASC file")
            raise ComponentNotFoundError(f"Component {component} not found in ASC file")
        return self.components[component]

    def _get_text_matching(self, command, search_expression: re.Pattern):
        command_upped = command.upper()
        text_tags = self.schematic.get_items('text')
        for tag in text_tags:
            line = tag.get_attr(QSCH_TEXT_STR_ATTR)
            line = line.lstrip(QSCH_TEXT_INSTR_QUALIFIER)
            if line.upper().startswith(command_upped):
                match = search_expression.search(line)
                if match:
                    return tag, match
        else:
            return None, None

    def get_parameter(self, param: str) -> str:
        param_regex = re.compile(PARAM_REGEX % param, re.IGNORECASE)
        tag, match = self._get_text_matching(".PARAM", param_regex)
        if match:
            return match.group('value')
        else:
            raise ParameterNotFoundError(f"Parameter {param} not found in QSCH file")

    def set_parameter(self, param: str, value: Union[str, int, float]) -> None:
        param_regex = re.compile(PARAM_REGEX % param, re.IGNORECASE)
        tag, match = self._get_text_matching(".PARAM", param_regex)
        if match:
            _logger.debug(f"Parameter {param} found in QSCH file, updating it")
            if isinstance(value, (int, float)):
                value_str = format_eng(value)
            else:
                value_str = value
            text: str = tag.get_attr(QSCH_TEXT_STR_ATTR)
            match = param_regex.search(text)  # repeating the search, so we update the correct start/stop parameter
            start, stop = match.span(param_regex.groupindex['replace'])
            text = text[:start] + "{}={}".format(param, value_str) + text[stop:]
            tag.set_attr(QSCH_TEXT_STR_ATTR, text)
            _logger.info(f"Parameter {param} updated to {value_str}")
            _logger.debug(f"Text at {tag.get_attr(QSCH_TEXT_POS)} Updated to {text}")
        else:
            # Was not found so we need to add it,
            _logger.debug(f"Parameter {param} not found in QSCH file, adding it")
            x, y = self._get_text_space()
            tag, _ = QschTag.parse(
                f'«text ({x},{y}) 1 0 0 0x1000000 -1 -1 "{QSCH_TEXT_INSTR_QUALIFIER}.param {param}={value}"»'
            )
            self.schematic.items.append(tag)
            _logger.info(f"Parameter {param} added with value {value}")
            _logger.debug(f"Text added to {tag.get_attr(QSCH_TEXT_POS)} Added: {tag.get_attr(QSCH_TEXT_STR_ATTR)}")

    def set_component_value(self, device: str, value: Union[str, int, float]) -> None:
        if isinstance(value, str):
            value_str = value
        else:
            value_str = format_eng(value)
        self.set_element_model(device, value_str)

    def set_element_model(self, device: str, model: str) -> None:
        comp = self.get_component(device)
        component: QschTag = comp.attributes['tag']
        symbol: QschTag = component.get_items('symbol')[0]
        texts = symbol.get_items('text')
        assert texts[QSCH_SYMBOL_TEXT_REFDES].get_attr(QSCH_TEXT_STR_ATTR) == device
        texts[QSCH_SYMBOL_TEXT_VALUE].set_attr(QSCH_TEXT_STR_ATTR, model)
        self.components[device].attributes['value'] = model
        _logger.info(f"Component {device} updated to {model}")
        _logger.debug(f"Component at :{component.get_attr(1)} Updated")

    def get_component_value(self, element: str) -> str:
        component = self.get_component(element)
        if "value" not in component.attributes:
            _logger.error(f"Component {element} does not have a Value attribute")
            raise ComponentNotFoundError(f"Component {element} does not have a Value attribute")
        return component.attributes["value"]

    def get_component_position(self, reference: str) -> (Point, ERotation):
        component = self.get_component(reference)
        return component.position, component.rotation

    def set_component_position(self, reference: str,
                               position: Union[Point, tuple],
                               rotation: Union[ERotation, int],
                               mirror: bool = False,
                               ) -> None:
        component = self.get_component(reference)
        comp_tag: QschTag = component.attributes['tag']
        if isinstance(position, tuple):
            position = (position[0], position[1])
        elif isinstance(position, Point):
            position = (position.X, position.Y)
        else:
            raise ValueError("Invalid position object")
        if isinstance(rotation, ERotation):
            rot = rotation.value / 45
        elif isinstance(rotation, int):
            if mirror is False:
                rot = {
                    0: 0,
                    45: 1,
                    90: 2,
                    135: 3,
                    180: 4,
                    225: 5,
                    270: 6,
                    315: 7,
                }[rotation % 360]
            else:
                rot = {
                    0: 8,
                    45: 9,  # 45º rotation is valid for QSpice Schematics Files
                    90: 10,
                    135: 11,
                    180: 12,
                    225: 13,
                    270: 14,
                    315: 15,
                }[rotation % 360]
        else:
             raise ValueError("Invalid rotation parameter")

        comp_tag.set_attr(QSCH_COMPONENT_POS, position)
        comp_tag.set_attr(QSCH_TEXT_ROTATION, rot)
        component.position = position
        component.rotation = rotation

    def get_components(self, prefixes='*') -> list:
        if prefixes == '*':
            return list(self.components.keys())
        return [k for k in self.components.keys() if k[0] in prefixes]

    def remove_component(self, designator: str):
        component = self.get_component(designator)
        comp_tag: QschTag = component.attributes['tag']
        self.schematic.items.remove(comp_tag)

    def _get_text_space(self):
        """
        Returns the coordinate on the Schematic File canvas where a text can be appended.
        """
        first = True
        for tag in self.schematic.items:
            if tag.tag in ('component', 'net', 'text'):
                x1, y1 = tag.get_attr(1)
                x2, y2 = x1, y1  # todo: the whole component primitives
            elif tag.tag == 'wire':
                x1, y1 = tag.get_attr(1)
                x2, y2 = tag.get_attr(2)
            else:
                continue  # this avoids executing the code below when no coordinates are found
            if first:
                min_x = min(x1, x2)
                max_x = max(x1, x2)
                min_y = min(y1, y2)
                max_y = max(y1, y2)
                first = False
            else:
                min_x = min(min_x, x1, x2)
                max_x = max(max_x, x1, x2)
                min_y = min(min_y, y1, y2)
                max_y = max(max_y, y1, y2)

        if first:
            return 0, 0  # If no coordinates are found, we return the origin
        else:
            return min_x, min_y - 240  # Setting the text in the bottom left corner of the canvas

    def add_instruction(self, instruction: str) -> None:
        instruction = instruction.strip()  # Clean any end of line terminators
        command = instruction.split()[0].upper()

        if command in UNIQUE_SIMULATION_DOT_INSTRUCTIONS:
            # Before adding new instruction, if it is a unique instruction, we just replace it
            for text_tag in self.schematic.get_items('text'):
                text = text_tag.get_attr(QSCH_TEXT_STR_ATTR)
                text = text.lstrip(QSCH_TEXT_INSTR_QUALIFIER)
                command = text.split()[0].upper()
                if command in UNIQUE_SIMULATION_DOT_INSTRUCTIONS:
                    text_tag.set_attr(QSCH_TEXT_STR_ATTR, QSCH_TEXT_INSTR_QUALIFIER + instruction)
                    return  # Job done, can exit this method

        elif command.startswith('.PARAM'):
            raise RuntimeError('The .PARAM instruction should be added using the "set_parameter" method')
        # If we get here, then the instruction was not found, so we need to add it
        x, y = self._get_text_space()
        tag, _ = QschTag.parse(f'«text ({x},{y}) 1 0 0 0x1000000 -1 -1 "{QSCH_TEXT_INSTR_QUALIFIER}{instruction}"»')
        self.schematic.items.append(tag)

    def remove_instruction(self, instruction: str) -> None:
        for text_tag in self.schematic.get_items('text'):
            text = text_tag.get_attr(QSCH_TEXT_STR_ATTR)
            if instruction in text:
                self.schematic.items.remove(text_tag)
                _logger.info(f'Instruction "{instruction}" removed')
                return  # Job done, can exit this method

        msg = f'Instruction "{instruction}" not found'
        _logger.error(msg)

    def remove_Xinstruction(self, search_pattern: str) -> None:
        regex = re.compile(search_pattern, re.IGNORECASE)
        instr_removed = False
        for text_tag in self.schematic.get_items('text'):
            text = text_tag.get_attr(QSCH_TEXT_STR_ATTR)
            text = text.lstrip(QSCH_TEXT_INSTR_QUALIFIER)
            if regex.match(text):
                self.schematic.items.remove(text_tag)
                _logger.info(f'Instruction "{text}" removed')
                instr_removed = True
        if not instr_removed:
            msg = f'Instruction matching "{search_pattern}" not found'
            _logger.error(msg)

    def copy_from(self, editor: 'BaseSchematic') -> None:
        super().copy_from(editor)
        # We need to copy the schematic information
        if isinstance(editor, QschEditor):
            from copy import deepcopy
            self.schematic = deepcopy(editor.schematic)
        else:
            # Need to create a new schematic from the netlist
            self.schematic = QschTag('schematic')
            for ref, comp in self.components.items():
                cmpx = comp.position.X
                cmpy = comp.position.Y
                rotation = int(comp.rotation) // 45
                comp_tag, _ = QschTag.parse(f'«component ({cmpx},{cmpy}) {rotation} 0»')
                if 'symbol' in comp.attributes:
                    comp_tag.items.append(comp.attributes['symbol'])
                self.schematic.items.append(comp_tag)

            for labels in self.labels:
                label_tag, _ = QschTag.parse('«net (0,0) 1 13 0 "0"»')
                label_tag.set_attr(QSCH_NET_STR_ATTR, labels.text)
                label_tag.set_attr(QSCH_NET_POS, (labels.coord.X, labels.coord.Y))
                self.schematic.items.append(label_tag)

            for wire in self.wires:
                wire_tag, _ = QschTag.parse('«wire (0,0) (0,0) "0"»')
                wire_tag.set_attr(QSCH_WIRE_POS1, (wire.V1.X, wire.V1.Y))
                wire_tag.set_attr(QSCH_WIRE_POS2, (wire.V2.X, wire.V2.Y))
                # wire_tag.set_attr(QSCH_WIRE_NET, wire.net)
                self.schematic.items.append(wire_tag)

            for text in self.directives:
                text_tag, _ = QschTag.parse('«text (0,0) 1 7 0 0x1000000 -1 -1 "text"»')
                text_tag.set_attr(QSCH_TEXT_STR_ATTR, QSCH_TEXT_INSTR_QUALIFIER + text.text)
                text_tag.set_attr(QSCH_TEXT_POS, (text.coord.X, text.coord.Y))
                self.schematic.items.append(text_tag)


<|MERGE_RESOLUTION|>--- conflicted
+++ resolved
@@ -45,30 +45,6 @@
 QSCH_NET_ROTATION = "?"
 QSCH_NET_STR_ATTR = 5
 
-
-<<<<<<< HEAD
-=======
-QSCH_ROTATION_DICT = {
-    0: ERotation.R0,
-    1: ERotation.R45,  # 45º rotation is valid for QSpice Schematics Files
-    2: ERotation.R90,
-    3: ERotation.R135,
-    4: ERotation.R180,
-    5: ERotation.R225,
-    6: ERotation.R270,
-    7: ERotation.R315,
-    8: ERotation.M0,
-    9: ERotation.M45,  # 45º rotation is valid for QSpice Schematics Files
-    10: ERotation.M90,
-    11: ERotation.M135,
-    12: ERotation.M180,
-    13: ERotation.M225,
-    14: ERotation.M270,
-    15: ERotation.M315,
-}
-
-QSCH_INV_ROTATION_DICT = {val: key for key, val in QSCH_ROTATION_DICT.items()}
->>>>>>> ea20ffdb
 QSCH_TEXT_INSTR_QUALIFIER = "ï»¿"
 
 
@@ -258,14 +234,8 @@
                                 libraries_to_include.append(library_name)
                     elif item.tag == 'text':
                         is_comment = item.get_attr(4) == 1
-<<<<<<< HEAD
                         text = item.get_attr(QSCH_TEXT_STR_ATTR).lstrip(QSCH_TEXT_INSTR_QUALIFIER)
                         for line in text.split('\\n'):
-=======
-                        text = item.get_attr(QSCH_TEXT_STR_ATTR)
-                        text = text.lstrip(QSCH_TEXT_INSTR_QUALIFIER).split('\n')
-                        for line in text:
->>>>>>> ea20ffdb
                             if is_comment:
                                 netlist_file.write('* ')
                             netlist_file.write(line.strip() + '\n')
