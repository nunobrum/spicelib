# coding=utf-8
# -------------------------------------------------------------------------------
#
#  ███████╗██████╗ ██╗ ██████╗███████╗██╗     ██╗██████╗
#  ██╔════╝██╔══██╗██║██╔════╝██╔════╝██║     ██║██╔══██╗
#  ███████╗██████╔╝██║██║     █████╗  ██║     ██║██████╔╝
#  ╚════██║██╔═══╝ ██║██║     ██╔══╝  ██║     ██║██╔══██╗
#  ███████║██║     ██║╚██████╗███████╗███████╗██║██████╔╝
#  ╚══════╝╚═╝     ╚═╝ ╚═════╝╚══════╝╚══════╝╚═╝╚═════╝
#
# Name:        qsch_editor.py
# Purpose:     Class made to update directly the QSPICE Schematic files
#
# Author:      Nuno Brum (nuno.brum@gmail.com)
#
# Licence:     refer to the LICENSE file
# -------------------------------------------------------------------------------
import math
import os
import sys
import io
from collections import OrderedDict
from pathlib import Path
from typing import Union, Optional, TextIO
import re
import logging
from .base_editor import (
    format_eng, ComponentNotFoundError, ParameterNotFoundError,
    PARAM_REGEX, UNIQUE_SIMULATION_DOT_INSTRUCTIONS
)
from .base_schematic import (BaseSchematic, SchematicComponent, Point, ERotation, Line, Text, TextTypeEnum,
                             LineStyle, Shape)
from ..simulators.qspice_simulator import Qspice
from ..utils.file_search import search_file_in_containers

__author__ = "Nuno Canto Brum <nuno.brum@gmail.com>"
__copyright__ = "Copyright 2021, Fribourg Switzerland"

__all__ = ('QschEditor', 'QschTag', 'QschReadingError')

_logger = logging.getLogger("spicelib.QschEditor")

QSCH_HEADER = (255, 216, 255, 219)


# «component (-1200,-100) 0 0
QSCH_COMPONENT_POS = 1
QSCH_COMPONENT_ROTATION = 2
QSCH_COMPONENT_ENABLED = 3
#    «symbol V
#       «type: V»
#       «description: Independent Voltage Source»
#       «shorted pins: false»
#       ... primitives : rect, line, zigzag, elipse, etc...
#       «text (100,150) 1 7 0 0x1000000 -1 -1 "R1"»
#       «text (100,-150) 1 7 0 0x1000000 -1 -1 "100K"»
QSCH_SYMBOL_TEXT_REFDES = 0
QSCH_SYMBOL_TEXT_VALUE = 1
#       «pin (0,200) (0,0) 1 0 0 0x0 -1 "+"»
QSCH_SYMBOL_PIN_POS1 = 1
QSCH_SYMBOL_PIN_POS2 = 2
QSCH_SYMBOL_PIN_NET = 8
QSCH_SYMBOL_PIN_NET_BEHAVIORAL = 9
#    »
# »
#   «wire (-1200,100) (-500,100) "N01"»
QSCH_WIRE_POS1 = 1
QSCH_WIRE_POS2 = 2
QSCH_WIRE_NET = 3

# «net (<x>,<y>) <s> <l> <p> "<netname>"»
# (<x>,<y>) - Location of then Net identifier
# <s> - Font Size (1 is default)
# <l> - Location 7=Right 11=Left 13=Bottom 14=Top
#        7 0111
#       11 1011
#       13 1101
#       14 1110
# <p> - 0=Net , 1=Port
QSCH_NET_POS = 1
QSCH_NET_ROTATION = "?"
QSCH_NET_STR_ATTR = 5

#   «text (-800,-650) 1 77 0 0x1000000 -1 -1 "ï»¿.tran 5m"»
QSCH_TEXT_POS = 1
QSCH_TEXT_SIZE = 2
QSCH_TEXT_ROTATION = 3  # 13="0 Degrees" 45="90 Degrees" 77="180 Degrees" 109="270 Degrees" r= 13+32*alpha/90
QSCH_TEXT_COMMENT = 4  # 0="Normal Text" 1="Comment"
QSCH_TEXT_COLOR = 5  # 0xdbbggrr  d=1 "Default" rr=Red gg=Green bb=Blue in hex format
QSCH_TEXT_STR_ATTR = 8

QSCH_TEXT_INSTR_QUALIFIER = "ï»¿"

# «line (2000,1300) (3150,-100) 1 1 0xff0000 -1 -1»
QSCH_LINE_POS1 = 1
QSCH_LINE_POS2 = 2
QSCH_LINE_WIDTH = 3  # 0=Default 1=Thinnest ... 7=Thickest
QSCH_LINE_TYPE = 4  # 0=Normal 1=Dashed 2=Dotted 3=DashDot 4=DashDotDot
QSCH_LINE_COLOR = 5
QSCH_LINE_UNKNOWN1 = 6
QSCH_LINE_UNKNOWN2 = 7

# «rect (1850,1550) (3650,-400) 0 0 0 0x8000 0x1000000 -1 0 -1»
QSCH_RECT_POS1 = 1
QSCH_RECT_POS2 = 2
QSCH_RECT_UNKNOWN0 = 3
QSCH_RECT_LINE_WIDTH = 4
QSCH_RECT_LINE_TYPE = 5  # 0=Normal 1=Dashed 2=Dotted 3=DashDot 4=DashDotDot
QSCH_RECT_LINE_COLOR = 6
QSCH_RECT_FILL_COLOR = 7
QSCH_RECT_UNKNOWN1 = 8
QSCH_RECT_UNKNOWN2 = 9
QSCH_RECT_UNKNOWN3 = 10

#  «ellipse (2100,1150) (2650,150) 0 0 2 0xff0000 0x1000000 -1 -1»
QSCH_ELLIPSE_POS1 = 1
QSCH_ELLIPSE_POS2 = 2
QSCH_ELLIPSE_UNKNOWN0 = 3
QSCH_ELLIPSE_WIDTH = 4
QSCH_ELLIPSE_LINE_TYPE = 5  # 0=Normal 1=Dashed 2=Dotted 3=DashDot 4=DashDotDot
QSCH_ELLIPSE_LINE_COLOR = 6
QSCH_ELLIPSE_FILL_COLOR = 7
QSCH_ELLIPSE_UNKNOWN1 = 8
QSCH_ELLIPSE_UNKNOWN2 = 9

# «arc3p (2700,300) (2250,1200) (2500,800) 0 2 0xff0000 -1 -1»
QSCH_ARC3P_POS1 = 1
QSCH_ARC3P_POS2 = 2
QSCH_ARC3P_POS3 = 3
QSCH_ARC3P_UNKNOWN0 = 4
QSCH_ARC3P_WIDTH = 5
QSCH_ARC3P_LINE_COLOR = 6
QSCH_ARC3P_UNKNOWN1 = 7
QSCH_ARC3P_UNKNOWN2 = 8

# «triangle (3050,1250) (3550,700) (3450,1400) 0 2 0xff0000 0x2000000 -1 -1»
QSCH_TRIANGLE_POS1 = 1
QSCH_TRIANGLE_POS2 = 2
QSCH_TRIANGLE_POS3 = 3
QSCH_TRIANGLE_UNKNOWN0 = 4
QSCH_TRIANGLE_LINE_TYPE = 5  # 0=Normal 1=Dashed 2=Dotted 3=DashDot 4=DashDotDot
QSCH_TRIANGLE_LINE_COLOR = 6
QSCH_TRIANGLE_FILL_COLOR = 7
QSCH_TRIANGLE_UNKNOWN1 = 8
QSCH_TRIANGLE_UNKNOWN2 = 9

# «coil (3050,400) (3450,600) 0 0 2 0xff0000 -1 -1»
QSCH_COIL_POS1 = 1
QSCH_COIL_POS2 = 2
QSCH_COIL_UNKNOWN0 = 3
QSCH_COIL_WIDTH = 4
QSCH_COIL_LINE_TYPE = 5  # 0=Normal 1=Dashed 2=Dotted 3=DashDot 4=DashDotDot
QSCH_COIL_LINE_COLOR = 6
QSCH_COIL_UNKNOWN1 = 7
QSCH_COIL_UNKNOWN2 = 8

# «zigzag (3050,250) (3400,100) 0 0 2 0xff0000 -1 -1»
QSCH_ZIGZAG_POS1 = 1
QSCH_ZIGZAG_POS2 = 2
QSCH_ZIGZAG_UNKNOWN0 = 3
QSCH_ZIGZAG_WIDTH = 4
QSCH_ZIGZAG_LINE_TYPE = 5  # 0=Normal 1=Dashed 2=Dotted 3=DashDot 4=DashDotDot
QSCH_ZIGZAG_LINE_COLOR = 6
QSCH_ZIGZAG_UNKNOWN1 = 7
QSCH_ZIGZAG_UNKNOWN2 = 8


def decap(s: str) -> str:
    """Take the leading < and ending > from the parameter value on a string with the format "param=<value>"
    If they are not there, the string is returned unchanged."""
    regex = re.compile(r"(\w+)=<(.*)>")
    return regex.sub(r"\1=\2", s)


def smart_split(s):
    """Splits a string into chunks based on spaces. What is inside "" is not divided."""
    return re.findall(r'[^"\s]+|"[^"]*"', s)


class QschReadingError(IOError):
    ...


class QschTag:
    """
    Class to represent a tag in a QSCH file. It is a recursive class, so it can have children tags.
    """

    def __init__(self, *tokens):
        self.items = []
        self.tokens = []
        if tokens:
            for token in tokens:
                self.tokens.append(str(token))

    @classmethod
    def parse(cls, stream: str, start: int = 0) -> tuple['QschTag', int]:
        """
        Parses a tag from the stream starting at the given position. The stream should be a string.

        :param stream: The string to be parsed
        :param start: The position to start parsing
        :return: A tuple with the tag and the position after the tag
        """
        self = cls()
        assert stream[start] == '«'
        i = start + 1
        i0 = i
        while i < len(stream):
            if stream[i] == '«':
                child, i = QschTag.parse(stream, i)
                i0 = i + 1
                self.items.append(child)
            elif stream[i] == '"':
                # get all characters until the next " sign
                i += 1
                while stream[i] != '"':
                    i += 1
            elif stream[i] == '»':
                stop = i + 1
                break
            elif stream[i] == '\n':
                if i > i0:
                    tokens = smart_split(stream[i0:i])
                    self.tokens.extend(tokens)
                i0 = i + 1
            i += 1
        else:
            raise IOError("Missing » when reading file")
        line = stream[i0:i]
        # Now dividing the
        if ': ' in line:
            name, text = line.split(': ')
            self.tokens.append(name + ":")
            self.tokens.append(text)
        else:
            self.tokens.extend(smart_split(line))
        return self, stop

    def __str__(self):
        """Returns only the first line of the tag. The children are not shown."""
        return ' '.join(self.tokens)

    def out(self, level):
        """
        Returns a string representation of the tag with the specified indentation.

        :param level: The indentation level
        :return: A string representation of the tag
        """
        spaces = '  ' * level
        if len(self.items):
            return (f"{spaces}«{' '.join(self.tokens)}\n"
                    f"{''.join(tag.out(level + 1) for tag in self.items)}"
                    f"{spaces}»\n")
        else:
            return f"{'  ' * level}«{' '.join(self.tokens)}»\n"

    @property
    def tag(self) -> str:
        """Returns the tag id of the object. The tag id is the first token in the tag."""
        return self.tokens[0]
    
    def get_items(self, item) -> list['QschTag']:
        """Returns a list of children tags that match the given tag id."""
        answer = [tag for tag in self.items if tag.tag == item]
        return answer

    def get_attr(self, index: int):
        """
        Returns the attribute at the given index. The attribute can be a string, an integer or a tuple.
        The return type depends on the attribute being read.
        If the attribute is between quotes, it returns a string.
        If it is between parenthesis, it returns a tuple of integers.
        If it starts with "0x", it returns an integer representing the following hexadecimal number.
        Otherwise, it returns an integer.

        :param index: The index of the attribute to be read
        :type index: int
        :return: The attribute at the given index
        """
        a = self.tokens[index]
        if a.startswith('(') and a.endswith(')'):
            return tuple(int(x) for x in a[1:-1].split(','))
        elif a.startswith('0x'):
            return int(a[2:], 16)
        elif a.startswith('"') and a.endswith('"'):
            return a[1:-1]
        else:
            try:
                value = int(a)
            except ValueError:
                try:
                    value = float(a)
                except ValueError:
                    value = a
            return value

    def set_attr(self, index: int, value: Union[str, int, tuple]):
        """Sets the attribute at the given index. The attribute can be a string, an integer or a tuple.
        Integer values are written as integers, strings are written between quotes unless it starts with "0x"
        and tuples are written between parenthesis.

        :param index: The index of the attribute to be set
        :type index: int
        :param value: The value to be set
        :type value: Union[str, int, tuple[Any, Any]]
        :return: Nothing
        """
        if isinstance(value, int):
            value_str = str(value)
        elif isinstance(value, str):
            if value.startswith('0x'):
                value_str = value
            else:
                value_str = f'"{value}"'
        elif isinstance(value, tuple):
            value_str = f'({value[0]},{value[1]})'
        else:
            raise ValueError("Object not supported in set_attr")
        self.tokens[index] = value_str

    def get_text(self, label: str, default: Union[str, None] = None) -> str:
        """
        Returns the text of the first child tag that matches the given label. The label can have up to 1 space in it.
        It will return the entire text of the tag, after the label.
        If the label is not found, it returns the default value.

        :param label: label to be found. Can have up to 1 space (e.g. "library file" or "shorted pins")
        :type label: str
        :param default: Default value, defaults to None
        :type default: str, optional
        :raises IndexError: When the label is not found and the default value is None
        :return: the found text or the default value
        :rtype: str
        """
        a = self.get_items(label + ':')
        if len(a) != 1:
            if default is None:
                raise IndexError(f"Label '{label}' not found in {self}")
            else:
                return default
        if len(a[0].tokens) >= 2:
            return a[0].tokens[1]
        else:
            return default

    def get_text_attr(self, index: int) -> str:
        """Returns the text of the attribute at the given index. Unlike get_attr, this method only returns strings."""
        a = self.tokens[index]
        if a.startswith('"') and a.endswith('"'):
            return a[1:-1]
        else:
            return a


def _find_pin_position(comp_pos, orientation: int, pin: QschTag) -> tuple[int, int]:
    """Returns the net name at the pin position"""
    pin_pos = pin.get_attr(1)
    hyp = (pin_pos[0] ** 2 + pin_pos[1] ** 2) ** 0.5
    if orientation % 2:
        # in 45º rotations the component is 1.414 times larger
        hyp *= 1.414
    if 0 <= orientation <= 7:
        theta = math.atan2(pin_pos[1], pin_pos[0]) + math.radians(orientation * 45)
        x = comp_pos[0] + round(hyp * math.cos(theta), -2)  # round to multiple of 100
        y = comp_pos[1] + round(hyp * math.sin(theta), -2)
    elif 8 <= orientation <= 15:
        # The component is mirrored on the X axis
        theta = math.atan2(pin_pos[1], pin_pos[0]) + math.radians((orientation - 8) * 45)
        x = comp_pos[0] - round(hyp * math.cos(theta), -2)  # round to multiple of 100
        y = comp_pos[1] + round(hyp * math.sin(theta), -2)
    else:
        raise ValueError(f"Invalid orientation: {orientation}")
    return x, y


class QschEditor(BaseSchematic):
    """Class made to update directly QSCH files. It is a subclass of BaseSchematic, so it can be used to
    update the netlist and the parameters of the simulation. It can also be used to update the components.

    :param qsch_file: Path to the QSCH file to be edited
    :type qsch_file: str
    :keyword create_blank: If True, the file will be created from scratch. If False, the file will be read and parsed
    """

    simulator_lib_paths: list[str] = Qspice.get_default_library_paths()    
    """ This is initialised with typical locations found for QSPICE.
    You can (and should, if you use wine), call `prepare_for_simulator()` once you've set the executable paths.
    This is a class variable, so it will be shared between all instances.
    
    :meta hide-value:
    """    

    def __init__(self, qsch_file: str, create_blank: bool = False):
        super().__init__()
        self._qsch_file_path = Path(qsch_file)
        self.schematic = None
        # read the file into memory
        self.reset_netlist(create_blank)

    @property
    def circuit_file(self) -> Path:
        # docstring inherited from BaseSchematic
        return self._qsch_file_path

    def save_as(self, qsch_filename: Union[str, Path]) -> None:
        """
        Saves the schematic to a QSCH file. The file is saved in cp1252 encoding.
        """
        if not self.schematic:
            _logger.error("Empty Schematic information")
            return
        if self.updated or Path(qsch_filename) != self._qsch_file_path:
            with open(qsch_filename, 'w', encoding="cp1252") as qsch_file:
                _logger.info(f"Writing QSCH file {qsch_file}")
                for c in QSCH_HEADER:
                    qsch_file.write(chr(c))
                qsch_file.write(self.schematic.out(0))
                qsch_file.write('\n')  # Terminates the new line
            if Path(qsch_filename) == self._qsch_file_path:
                self.updated = False
        # now checks if there are subcircuits that need to be saved
        for component in self.components.values():
            if "_SUBCKT" in component.attributes:
                sub_circuit = component.attributes['_SUBCKT']
                if sub_circuit is not None and sub_circuit.updated:
                    sub_circuit.save_as(sub_circuit._qsch_file_path)

    def write_spice_to_file(self, netlist_file: TextIO, verilog_config: dict[str, list[str]] = {}):
        """
        Appends the netlist to a file buffer.

        :param netlist_file: The file buffer to save the netlist
        :type netlist_file: TextIO
        :param verilog_config: Mandatory when using Ø components: Verilog modules in a DLL. Details: see `save_netlist()`
        :type verilog_config: dict
        :return: Nothing
        """
        libraries_to_include = []
        subcircuits_to_write = OrderedDict()
        
        if not self.schematic:
            _logger.error("Empty Schematic information")
            return

        for refdes, component in self.components.items():
            component: SchematicComponent
            item_tag = component.attributes['tag']
            disabled = not component.attributes['enabled']

            symbol_tags = item_tag.get_items('symbol')
            if len(symbol_tags) != 1 or disabled:
                continue
            symbol_tag = symbol_tags[0]
            if len(symbol_tag.tokens) > 1:
                symbol = symbol_tag.get_text_attr(1)
                typ = symbol_tag.get_text('type')
            else:
                typ = symbol_tag.get_text('type', "X")
                symbol = 'X'
                if not typ or typ[0] != 'Ø':
                    typ = 'X'
                else:
                    typ = 'Ø'
                    symbol = component.value

            if refdes[0] != typ[0]:
                refdes = typ[0] + '´' + refdes

            texts = symbol_tag.get_items('text')
            parameters = ""
            if len(texts) > 2:
                for text in texts[2:]:
                    parameters += " " + decap(text.get_text_attr(QSCH_TEXT_STR_ATTR))

            ports = component.ports.copy()
            if typ in ('¥', 'Ã'):
                # these 2 types MUST have 16 ports
                if len(ports) < 16:
                    ports += ['¥'] * (16 - len(ports))
            if typ == '€':
                # this type MUST have 32 ports
                if len(ports) < 32:
                    ports += ['¥'] * (32 - len(ports))
            if typ == '£':
                # this type MUST have 64 ports
                if len(ports) < 64:
                    ports += ['¥'] * (64 - len(ports))

            # Default nets assignment: just a concatenation of the port names
            nets = " ".join(ports)
            model = texts[1].get_text_attr(QSCH_TEXT_STR_ATTR)
            
            # Check the libraries and embedded subcircuits
            library_name = symbol_tag.get_text('library file', default="")
            if library_name.startswith('|'):
                # make a regular expression that will prefix the model or subcircuit with {refdes}•{model}
                new_line = re.sub(r"^\|\.(model|subckt) (\w+) (.*)",
                                  fr".\1 {refdes}•\2 \3",
                                  library_name, re.MULTILINE)
                new_line = new_line.replace("\\n", "\n")
                netlist_file.write(new_line + '\n')
                model = f"{refdes}•{model}"
            elif library_name and (library_name not in libraries_to_include):
                # List the libraries at the end
                libraries_to_include.append(library_name)

            if typ == 'X':
                # schedule to write .SUBCKT clauses at the end
                if model not in subcircuits_to_write:
                    if '_SUBCKT' in component.attributes:
                        pins = symbol_tag.get_items("pin")
                        sub_ports = " ".join(pin.get_attr(QSCH_SYMBOL_PIN_NET) for pin in pins)
                        subcircuits_to_write[model] = (
                            component.attributes['_SUBCKT'],  # the subcircuit schematic is saved
                            sub_ports,  # and also storing the port position now, so to save time later.
                        )
                nets = " ".join(component.ports)
                netlist_file.write(f'{refdes} {nets} {model}{parameters}\n')

            elif typ in ('QP', 'QN'):
                if symbol == 'NPNS' or symbol == 'PNPS' or symbol == 'LPNP':
                    ports[3] = '[' + ports[3] + ']'
                    nets = ' '.join(ports)
                    hack = 'PNP' if 'PNP' in symbol else 'NPN'
                    netlist_file.write(f'{refdes} {nets} {model} {hack}{parameters}\n')
                else:
                    netlist_file.write(f'{refdes} {nets} [0] {model} {symbol}{parameters}\n')
            elif typ in ('MN', 'MP'):
                if symbol == 'NMOSB' or symbol == 'PMOSB':
                    symbol = symbol[0:4]
                if len(ports) == 3:
                    netlist_file.write(f'{refdes} {nets} {ports[2]} {model} {symbol}{parameters}\n')
                else:
                    netlist_file.write(f'{refdes} {nets} {model} {symbol}{parameters}\n')
            elif typ == 'T':
                model = decap(texts[1].get_text_attr(QSCH_TEXT_STR_ATTR))
                netlist_file.write(f'{refdes} {nets} {model}{parameters}\n')
            elif typ in ('JN', 'JP'):
                if symbol.startswith('Pwr'):  # Hack alert. I don't know why the symbol is Pwr
                    symbol = symbol[3:]  # remove the Pwr from the symbol
                netlist_file.write(f'{refdes} {nets} {model} {symbol}{parameters}\n')
            elif typ == '×':
                netlist_file.write(f'{refdes} «{nets}» {model}{parameters}\n')
            elif typ in ('ZP', 'ZN'):
                netlist_file.write(f'{refdes} {nets} {model} {symbol}{parameters}\n')
            elif typ == 'Ø':
                # Verilog module. Group the pin configurations, and annmotate the pins
                basic_refdes = refdes[2:] if '´' in refdes else refdes
                if basic_refdes in verilog_config:
                    pin_configs = verilog_config[basic_refdes]
                    if len(pin_configs) < len(ports):
                        _logger.error(f"Verilog component {basic_refdes} has insufficient pin configuration, expected {len(ports)} but got {len(pin_configs)}.  Netlist will be wrong.")
                    else:
                        in_ports = ""
                        out_ports = ""
                        common_ports = ""
                        for i in range(0, len(ports)):
                            direction_type = pin_configs[i].split(',')
                            if len(direction_type) != 2:
                                _logger.error(f"Verilog component {basic_refdes} has invalid pin configuration '{pin_configs[i]}' for pin {i+1}. Expected format is 'direction,type'. Netlist will be wrong.")
                                continue
                            direction = direction_type[0].lower()
                            port_type = direction_type[1]
                            if direction in ('in', 'input'):
                                in_ports += f" {ports[i]}´{port_type}"
                            elif direction in ('out', 'output'):
                                out_ports += f" {ports[i]}´{port_type}"
                            elif direction in ('common', 'inout'):
                                common_ports += f" {ports[i]}´{port_type}"
                            else:
                                _logger.error(f"Verilog component {basic_refdes} has unknown pin direction '{direction}' for pin {i+1}. Expected 'in', 'out' or 'common'. Netlist will be wrong.")
                        in_ports = in_ports.strip()
                        out_ports = out_ports.strip()
                        common_ports = common_ports.strip()
                        model = ""
                        netlist_file.write(f'{refdes} «{in_ports}» «{out_ports}» «{common_ports}» {model} {symbol}{parameters}\n')
                else:
                    _logger.error(f"Verilog component {basic_refdes} used without pin configuration. Netlist will be wrong.")
                
            else:
                netlist_file.write(f'{refdes} {nets} {model}{parameters}\n')

        for sub_circuit in subcircuits_to_write:
            sub_circuit_schematic, ports = subcircuits_to_write[sub_circuit]
            netlist_file.write("\n")
            netlist_file.write(f".subckt {sub_circuit} {ports}\n")
            sub_circuit_schematic.write_spice_to_file(netlist_file)
            netlist_file.write(f".ends {sub_circuit}\n")
            netlist_file.write("\n")

        text_tags = self.schematic.get_items('text')
        for text_tag in text_tags:
            lines = text_tag.get_attr(QSCH_TEXT_STR_ATTR)
            lines = lines.lstrip(QSCH_TEXT_INSTR_QUALIFIER)
            for line in lines.split('\\n'):
                if text_tag.get_attr(QSCH_TEXT_COMMENT) != 1:  # Comments are not written to the netlist
                    netlist_file.write(line.strip() + '\n')

        for library in libraries_to_include:
            mydir = self.circuit_file.parent.absolute().as_posix()
            library_path = self._qsch_file_find(library, mydir)
            if library_path is None:
                netlist_file.write(f'.lib {library}\n')
            else:
                if sys.platform.startswith("win"):
                    from spicelib.utils.windows_short_names import get_short_path_name
                    netlist_file.write(f'.lib {get_short_path_name(os.path.abspath(library_path))}\n')
                else:
                    netlist_file.write(f'.lib {os.path.abspath(library_path)}\n')

        # Note: the .END or .ENDCKT must be inserted by the calling function

<<<<<<< HEAD
    def save_netlist(self, run_netlist_file: Union[str, Path], verilog_config: dict[str, list[str]] = {}) -> None:
=======
    def save_netlist(self, run_netlist_file: Union[str, Path, io.StringIO]) -> None:
>>>>>>> 4ce3d23c
        """
        Saves the current state of the netlist to a .qsh or to a .net or .cir file.

        :param run_netlist_file: File name of the netlist file. Can be .qsch, .net or .cir
<<<<<<< HEAD
        :type run_netlist_file: pathlib.Path or str
        :param verilog_config: Mandatory when using Ø components: Verilog modules in a DLL.
                                A dictionary with the component reference designators as keys and a 
                                list of pin configurations as values, starting at the first pin (port).
                                Each entry must have the format: "direction,type" where
                                
                                * direction is either "in"/"input", "out"/"output", "common"/"inout"
                                * type is any of the verilog port types, for example "b", "uc", "f"
                                
                                Example: `{"X1": ["in,b", "in,b", "in,uc", "out,uc", "out,b"]}`
                                Here the component "X1" has 5 pins, pin 1 is an input of type "bit" and pin 4 is an output of type "unsigned char".
        :type verilog_config: dict[str, list[str]]
=======
        :type run_netlist_file: pathlib.Path or str or io.StringIO
>>>>>>> 4ce3d23c
        :returns: Nothing
        """
        if self.schematic is None:
            _logger.error("Empty Schematic information")
            return
<<<<<<< HEAD
        if run_netlist_file.suffix == '.qsch':
            self.save_as(run_netlist_file)
        elif run_netlist_file.suffix in ('.net', '.cir'):
            with open(run_netlist_file, 'w', encoding="cp1252") as netlist_file:
                _logger.info(f"Writing NET file {run_netlist_file}")
                netlist_file.write(f'* {os.path.abspath(self._qsch_file_path.as_posix())}\n')
                self.write_spice_to_file(netlist_file, verilog_config)
                netlist_file.write('.end\n')

    def _find_pin_position(self, comp_pos, orientation: int, pin: QschTag) -> tuple[int, int]:
        """Returns the net name at the pin position"""
        pin_pos = pin.get_attr(1)
        hyp = (pin_pos[0] ** 2 + pin_pos[1] ** 2) ** 0.5
        if orientation % 2:
            # in 45º rotations the component is 1.414 times larger
            hyp *= 1.414
        if 0 <= orientation <= 7:
            theta = math.atan2(pin_pos[1], pin_pos[0]) + math.radians(orientation * 45)
            x = comp_pos[0] + round(hyp * math.cos(theta), -2)  # round to multiple of 100
            y = comp_pos[1] + round(hyp * math.sin(theta), -2)
        elif 8 <= orientation <= 15:
            # The component is mirrored on the X axis
            theta = math.atan2(pin_pos[1], pin_pos[0]) + math.radians((orientation - 8) * 45)
            x = comp_pos[0] - round(hyp * math.cos(theta), -2)  # round to multiple of 100
            y = comp_pos[1] + round(hyp * math.sin(theta), -2)
=======
        if isinstance(run_netlist_file, io.StringIO):
            netlist_file = run_netlist_file
            _logger.info("Writing NET file to StringIO buffer")
>>>>>>> 4ce3d23c
        else:
            if isinstance(run_netlist_file, str):
                run_netlist_file = Path(run_netlist_file)

            if run_netlist_file.suffix == '.qsch':
                return self.save_as(run_netlist_file)
            elif run_netlist_file.suffix in ('.net', '.cir'):
                netlist_file = open(run_netlist_file, 'w', encoding="cp1252")
            else:
                raise ValueError("Unsupported netlist file extension. Use .qsch, .net or .cir")

        try:
            _logger.info(f"Writing NET file {run_netlist_file}")
            netlist_file.write(f'* {os.path.abspath(self._qsch_file_path.as_posix())}\n')
            self.write_spice_to_file(netlist_file)
            netlist_file.write('.end\n')
        finally:
            if not isinstance(run_netlist_file, io.StringIO):
                netlist_file.close()

        return None

    def _find_net_at_position(self, x, y) -> Optional[str]:
        """Returns the net name at the given position"""
        for net in self.schematic.get_items('net'):  # Connection to ports, grounds and nets
            if net.get_attr(1) == (x, y):
                net_name = net.get_attr(5)  # Found the net
                return '0' if net_name == 'GND' else net_name
        for wire in self.schematic.get_items('wire'):  # Connection to wires
            if wire.get_attr(1) == (x, y) or wire.get_attr(2) == (x, y):
                net_name = wire.get_attr(3)  # Found the net
                return '0' if net_name == 'GND' else net_name
        return None

    def reset_netlist(self, create_blank: bool = False) -> None:
        """
        If create_blank is True, it creates a blank netlist.

        If False, it reads the netlist from the file into memory. If the file does not exist, it raises a FileNotFoundError.

        All previous edits done to the netlist are lost.

        :param create_blank: If True, the file will be created from scratch. If False, the file will be read and parsed
        """
        super().reset_netlist(create_blank)
        if not create_blank:
            if not self._qsch_file_path.exists():
                raise FileNotFoundError(f"File {self._qsch_file_path} not found")
            with open(self._qsch_file_path, 'r', encoding="cp1252") as qsch_file:
                _logger.info(f"Reading QSCH file {self._qsch_file_path}")
                stream = qsch_file.read()
            self._parse_qsch_stream(stream)

    def _parse_qsch_stream(self, stream):
        """Parses the QSCH file stream"""
        self.components.clear()
        _logger.debug("Parsing QSCH file")
        header = tuple(ord(c) for c in stream[:4])

        if header != QSCH_HEADER:
            raise QschReadingError("Missing header. The QSCH file should start with: " +
                                   f"{' '.join(f'{c:02X}' for c in QSCH_HEADER)}")

        schematic, _ = QschTag.parse(stream, 4)
        self.schematic = schematic
        highest_net_number = 0
        behavior_pin_counter = 0
        unconnected_pins = {}  # Storing the components that have floating pins

        for net in self.schematic.get_items('net'):
            # process nets
            x, y = net.get_attr(QSCH_NET_POS)
            # TODO: Get the remaining attributes Rotation, size, color, etc...
            # rotation = net.get_attr(QSCH_NET_ROTATION)
            net_name = net.get_attr(QSCH_NET_STR_ATTR)
            self.labels.append(Text(Point(x, y), net_name, type=TextTypeEnum.LABEL))

        for wire in self.schematic.get_items('wire'):
            # process wires
            x1, y1 = wire.get_attr(QSCH_WIRE_POS1)
            x2, y2 = wire.get_attr(QSCH_WIRE_POS2)
            net = wire.get_attr(QSCH_WIRE_NET)
            # Check if the net is of the format N##, if it is get the net number
            if net.startswith('N'):
                try:
                    net_no = int(net[1:])
                    if net_no > highest_net_number:
                        highest_net_number = net_no
                except ValueError:
                    pass
            self.wires.append(Line(Point(x1, y1), Point(x2, y2), net=net))

        components = self.schematic.get_items('component')
        for component in components:
            have_embedded_subcircuit = False
            symbol: QschTag = component.get_items('symbol')[0]
            texts = symbol.get_items('text')
            if len(texts) < 2:
                raise RuntimeError(f"Missing texts in component at coordinates {component.get_attr(1)}")
            refdes = texts[QSCH_SYMBOL_TEXT_REFDES].get_attr(QSCH_TEXT_STR_ATTR)
            value = texts[QSCH_SYMBOL_TEXT_VALUE].get_attr(QSCH_TEXT_STR_ATTR)
            sch_comp = SchematicComponent(self, refdes)
            sch_comp.reference = refdes
            x, y = position = component.get_attr(QSCH_COMPONENT_POS)
            orientation = component.get_attr(QSCH_COMPONENT_ROTATION)
            sch_comp.position = Point(x, y)
            sch_comp.rotation = orientation * 45
            sch_comp.attributes['type'] = symbol.get_text('type', "X")  # Assuming a sub-circuit
            # a bit complicated way to detect embedded subcircuits: they are in the library tag,
            lib = symbol.get_text('library file', "-")
            if lib.startswith("|.subckt"):
                have_embedded_subcircuit = True
            sch_comp.attributes['description'] = symbol.get_text('description', "No Description")
            sch_comp.attributes['value'] = value
            sch_comp.attributes['tag'] = component
            sch_comp.attributes['enabled'] = component.get_attr(QSCH_COMPONENT_ENABLED) == 0
            sch_comp.ports = []
            pins = symbol.get_items('pin')

            for pin in pins:
                x, y = _find_pin_position(position, orientation, pin)
                net = self._find_net_at_position(x, y)
                # The pins that have "¥" are behavioral pins, they are not connected to any net, they will be connected
                # to a net later.
                if refdes[0] in ('¥', 'Ã', '€', '£'):
                    if (len(pin.tokens) > QSCH_SYMBOL_PIN_NET_BEHAVIORAL and
                            pin.get_attr(QSCH_SYMBOL_PIN_NET_BEHAVIORAL) == '¥'):
                        net = '¥'
                if net is None:
                    hash_key = (x, y)
                    if hash_key in unconnected_pins:
                        net = unconnected_pins[hash_key]
                    else:
                        _logger.info(f"Unconnected pin at {x},{y} in component {refdes}:{pin}")
                        if refdes[0] in ('¥', 'Ã', '€', '£'):  # Behavioral pins are not connected
                            net = f'¥{behavior_pin_counter:d}'
                            behavior_pin_counter += 1
                        else:
                            highest_net_number += 1
                            net = f'N{highest_net_number:02d}'
                        unconnected_pins[hash_key] = net
                sch_comp.ports.append(net)

            self.components[refdes] = sch_comp
            if refdes.startswith('X'):
                if sch_comp.attributes['type'].startswith("Ø"):
                    have_embedded_subcircuit = True
                if not have_embedded_subcircuit:
                    sub_circuit_name = value + os.path.extsep + 'qsch'
                    mydir = self.circuit_file.parent.absolute().as_posix()
                    sub_circuit_schematic_file = self._qsch_file_find(sub_circuit_name, mydir)
                    if sub_circuit_schematic_file:
                        sub_schematic = QschEditor(sub_circuit_schematic_file)
                        sch_comp.attributes['_SUBCKT'] = sub_schematic  # Store it for future use.
                    else:
                        _logger.warning(f"Subcircuit '{sub_circuit_name}' not found. Have you set the correct search paths?")

        for text_tag in self.schematic.get_items('text'):
            x, y = text_tag.get_attr(QSCH_TEXT_POS)
            point = Point(x, y)
            text = text_tag.get_attr(QSCH_TEXT_STR_ATTR)
            text_size = text_tag.get_attr(QSCH_TEXT_SIZE)
            if text_tag.get_attr(QSCH_TEXT_COMMENT) == 1:
                type_text = TextTypeEnum.COMMENT
            elif text.startswith(QSCH_TEXT_INSTR_QUALIFIER):
                type_text = TextTypeEnum.DIRECTIVE
                text = text.lstrip(QSCH_TEXT_INSTR_QUALIFIER)  # Eliminates the qualifer from the text.
            else:
                type_text = TextTypeEnum.NULL

            # angle = text_tag.get_attr(QSCH_TEXT_ROTATION)  # TODO: Implement text Rotation

            text_obj = Text(
                point,
                text,
                text_size,
                type_text,
                # textAlignment,
                # verticalAlignment,
                # angle=angle,
            )
            self.directives.append(text_obj)

        for line_tag in self.schematic.get_items('line'):
            x1, y1 = line_tag.get_attr(QSCH_LINE_POS1)
            x2, y2 = line_tag.get_attr(QSCH_LINE_POS2)
            width = line_tag.get_attr(QSCH_LINE_WIDTH)
            line_type = line_tag.get_attr(QSCH_LINE_TYPE)
            color = line_tag.get_attr(QSCH_LINE_COLOR)
            line = Line(Point(x1, y1), Point(x2, y2))
            line.style = LineStyle(width, line_type, color)
            self.lines.append(line)

    def _get_param_named(self, param_name):
        param_regex = re.compile(PARAM_REGEX(r"\w+"), re.IGNORECASE)
        param_name_upped = param_name.upper()
        text_tags = self.schematic.get_items('text')
        for tag in text_tags:
            if tag.get_attr(QSCH_TEXT_COMMENT) == 1:  # if it is a comment, we ignore it
                continue
            line = tag.get_attr(QSCH_TEXT_STR_ATTR)
            line = line.lstrip(QSCH_TEXT_INSTR_QUALIFIER)
            if line.upper().startswith('.PARAM'):
                for match in param_regex.finditer(line):
                    if match.group("name").upper() == param_name_upped:
                        return tag, match
        else:
            return None, None
        
    def get_all_parameter_names(self) -> list[str]:
        # docstring inherited from BaseEditor
        param_names = []
        param_regex = re.compile(PARAM_REGEX(r"\w+"), re.IGNORECASE)
        text_tags = self.schematic.get_items('text')
        for tag in text_tags:
            if tag.get_attr(QSCH_TEXT_COMMENT) == 1:  # if it is a comment, we ignore it
                continue
            line = tag.get_attr(QSCH_TEXT_STR_ATTR)
            line = line.lstrip(QSCH_TEXT_INSTR_QUALIFIER)
            if line.upper().startswith('.PARAM'):
                matches = param_regex.finditer(line)
                for match in matches:
                    param_name = match.group('name')
                    param_names.append(param_name.upper())
        return sorted(param_names)

    def _qsch_file_find(self, filename: str, work_dir: str = None) -> Optional[str]:
        containers = ['.'] + self.custom_lib_paths + self.simulator_lib_paths
        # '.'  is the directory where the script is located
        if (work_dir is not None) and work_dir != ".":
            containers = [work_dir] + containers  # put work directory first
        return search_file_in_containers(filename, *containers)

    def get_subcircuit(self, reference: str) -> 'QschEditor':
        """Returns an QschEditor file corresponding to the symbol"""
        subcircuit = self.get_component(reference)
        if '_SUBCKT' in subcircuit.attributes:  # Optimization: if it was already stored, return it
            return subcircuit.attributes['_SUBCKT']
        raise AttributeError(f"An associated subcircuit was not found for {reference}")

    def get_parameter(self, param: str) -> str:
        # docstring inherited from BaseEditor

        tag, match = self._get_param_named(param)
        if match:
            return match.group('value')
        else:
            raise ParameterNotFoundError(f"Parameter {param} not found in QSCH file")

    def set_parameter(self, param: str, value: Union[str, int, float]) -> None:
        # docstring inherited from BaseEditor
        super().set_parameter(param, value)
        tag, match = self._get_param_named(param)
        if match:
            _logger.debug(f"Parameter {param} found in QSCH file, updating it")
            if isinstance(value, (int, float)):
                value_str = format_eng(value)
            else:
                value_str = value
            text: str = tag.get_attr(QSCH_TEXT_STR_ATTR)
            start, stop = match.span("value")
            start += len(QSCH_TEXT_INSTR_QUALIFIER)
            stop += len(QSCH_TEXT_INSTR_QUALIFIER)
            text = text[:start] + value_str + text[stop:]
            tag.set_attr(QSCH_TEXT_STR_ATTR, text)
            _logger.info(f"Parameter {param} updated to {value_str}")
            _logger.debug(f"Text at {tag.get_attr(QSCH_TEXT_POS)} Updated to {text}")
        else:
            # Was not found so we need to add it,
            _logger.debug(f"Parameter {param} not found in QSCH file, adding it")
            x, y = self._get_text_space()
            tag, _ = QschTag.parse(
                f'«text ({x},{y}) 1 0 0 0x1000000 -1 -1 "{QSCH_TEXT_INSTR_QUALIFIER}.param {param}={value}"»'
            )
            self.schematic.items.append(tag)
            _logger.info(f"Parameter {param} added with value {value}")
            _logger.debug(f"Text added to {tag.get_attr(QSCH_TEXT_POS)} Added: {tag.get_attr(QSCH_TEXT_STR_ATTR)}")
        self.updated = True

    def _get_component_symbol(self, reference: str) -> tuple["BaseSchematic", str, QschTag]:
        sub_circuit, ref = self._get_parent(reference)
        if ref not in sub_circuit.components:
            _logger.error(f"Component {ref} not found")
            raise ComponentNotFoundError(f"Component {ref} not found in Schematic file")

        component = sub_circuit.components[ref]
        comp_tag: QschTag = component.attributes['tag']
        symbol: QschTag = comp_tag.get_items('symbol')[0]
        return sub_circuit, ref, symbol

    def set_component_value(self, reference: str, value: Union[str, int, float]) -> None:
        # docstring inherited from BaseEditor
        if self.is_read_only():
            raise ValueError("Editor is read-only")
        super().set_component_value(reference, value)
        if isinstance(value, str):
            value_str = value
        else:
            value_str = format_eng(value)
        self.set_element_model(reference, value_str)

    def set_element_model(self, device: str, model: str) -> None:
        # docstring inherited from BaseEditor
        sub_circuit, ref, symbol = self._get_component_symbol(device)
        texts = symbol.get_items('text')
        assert texts[QSCH_SYMBOL_TEXT_REFDES].get_attr(QSCH_TEXT_STR_ATTR) == ref
        super().set_element_model(device, model)
        texts[QSCH_SYMBOL_TEXT_VALUE].set_attr(QSCH_TEXT_STR_ATTR, model)
        sub_circuit.components[ref].attributes['value'] = model
        _logger.info(f"Component {device} updated to {model}")
        sub_circuit.updated = True

    def get_component_value(self, element: str) -> str:
        # docstring inherited from BaseEditor
        component = self.get_component(element)
        if "value" not in component.attributes:
            _logger.error(f"Component {element} does not have a Value attribute")
            raise ComponentNotFoundError(f"Component {element} does not have a Value attribute")
        return component.attributes["value"]

    def get_component_parameters(self, element: str) -> dict:
        """
        Returns the parameters of the component in a dictionary. Since QSpice stores attributes by their order of
        appearance on the QSCH file, some parameters may not be found if they are not in the standard format.
        If a line contains a parameter definition that is on the standard format, it will be parsed and stored in the
        dictionary. The key of the dictionary is the line number where the parameter was found.

        :param element: The reference of the component
        :type element: str
        :return: A dictionary with the parameters of the component
        :rtype: dict
        """
        _, _, symbol = self._get_component_symbol(element)
        texts = symbol.get_items('text')
        parameters = {}
        param_regex = re.compile(PARAM_REGEX(r'\w+'), re.IGNORECASE)
        for i in range(2, len(texts)):
            text = texts[i].get_attr(QSCH_TEXT_STR_ATTR)
            matches = param_regex.finditer(text)
            for match in matches:
                parameters[match.group('name')] = match.group('value')
            else:
                parameters[i] = text

        return parameters

    def set_component_parameters(self, element: str, **kwargs) -> None:
        """
        Sets the parameters of the component. If key parameters that are integers, they represent the line number
        where the parameter was found. If the key is a string, it represents the parameter name. If the parameter name
        already exists, it will be replaced. If not found, it will be added as a new text line.
        """
        super().set_component_parameters(element, **kwargs)
        sub_circuit, ref, symbol = self._get_component_symbol(element)
        texts = symbol.get_items('text')

        for key, value in kwargs.items():
            if isinstance(key, int):
                if key < 2 or key > len(texts):
                    raise ValueError(f"Invalid line number {key} for component {element}")
                if key == len(texts):
                    x, y = 0, 0  # TODO: Find a way to get the position of the last text
                    tag, _ = QschTag.parse(
                        f'«text ({x},{y}) 1 7 0 0x1000000 -1 -1 "{value}"»'
                    )
                    symbol.items.append(tag)

                else:
                    texts[key].set_attr(QSCH_TEXT_STR_ATTR, value)
                sub_circuit.updated = True
            else:
                found = False
                search_expression = re.compile(PARAM_REGEX(r"\w+"), re.IGNORECASE)
                for text in texts[QSCH_SYMBOL_TEXT_VALUE:]:
                    text_value = text.get_attr(QSCH_TEXT_STR_ATTR)

                    for match in search_expression.finditer(text_value):
                        if match.group("name") == key:
                            start, stop = match.span("value")
                            text_value = text_value[:start] + value + text_value[stop:]
                            text.set_attr(QSCH_TEXT_STR_ATTR, text_value)
                            sub_circuit.updated = True
                            found = True
                            break
                        if found:
                            break
                if not found:
                    x, y = 0, 0  # TODO: Find a way to get the position of the last text
                    new_tag, _ = QschTag.parse(
                        f'«text ({x},{y}) 0.5 0 0 0x1000000 -1 -1 "{key}={value}"»'
                    )
                    # Inserting the new tag just after the last text and the first pin
                    last_text = 0
                    for i, tag in enumerate(symbol.items):
                        if tag.tag == 'pin':
                            last_text = i
                            break
                        elif tag.tag == 'text':
                            last_text = i + 1  # The new text should be inserted after the last text
                    if 0 <= last_text < len(symbol.items):
                        symbol.items.insert(last_text, new_tag)
                    else:
                        symbol.items.append(new_tag)
                    sub_circuit.updated = True

    def get_component_position(self, reference: str) -> tuple[Point, ERotation]:
        # docstring inherited from BaseSchematic
        component = self.get_component(reference)
        return component.position, component.rotation

    def set_component_position(self, reference: str,
                               position: Union[Point, tuple],
                               rotation: Union[ERotation, int],
                               mirror: bool = False,
                               ) -> None:
        # docstring inherited from BaseSchematic
        component = self.get_component(reference)
        comp_tag: QschTag = component.attributes['tag']
        if isinstance(position, tuple):
            position = (position[0], position[1])
        elif isinstance(position, Point):
            position = (position.X, position.Y)
        else:
            raise ValueError("Invalid position object")
        if isinstance(rotation, ERotation):
            rot = rotation.value / 45
        elif isinstance(rotation, int):
            rot = (rotation % 360) // 45
            if mirror:
                rot += 8
        else:
            raise ValueError("Invalid rotation parameter")

        comp_tag.set_attr(QSCH_COMPONENT_POS, position)
        comp_tag.set_attr(QSCH_COMPONENT_ROTATION, rot)
        component.position = position
        component.rotation = rotation

    def get_components(self, prefixes='*') -> list:
        # docstring inherited from BaseEditor
        if prefixes == '*':
            return list(self.components.keys())
        return [k for k in self.components.keys() if k[0] in prefixes]

    def remove_component(self, designator: str):
        # docstring inherited from BaseEditor
        component = self.get_component(designator)
        comp_tag: QschTag = component.attributes['tag']
        self.schematic.items.remove(comp_tag)
        super().remove_component(designator)

    def _get_text_space(self):
        """
        Returns the coordinate on the Schematic File canvas where a text can be appended.
        """
        first = True
        for tag in self.schematic.items:
            if tag.tag in ('component', 'net', 'text'):
                x1, y1 = tag.get_attr(1)
                x2, y2 = x1, y1  # todo: the whole component primitives
            elif tag.tag == 'wire':
                x1, y1 = tag.get_attr(1)
                x2, y2 = tag.get_attr(2)
            else:
                continue  # this avoids executing the code below when no coordinates are found
            if first:
                min_x = min(x1, x2)
                max_x = max(x1, x2)
                min_y = min(y1, y2)
                max_y = max(y1, y2)
                first = False
            else:
                min_x = min(min_x, x1, x2)
                max_x = max(max_x, x1, x2)
                min_y = min(min_y, y1, y2)
                max_y = max(max_y, y1, y2)

        if first:
            return 0, 0  # If no coordinates are found, we return the origin
        else:
            return min_x, min_y - 240  # Setting the text in the bottom left corner of the canvas

    def add_instruction(self, instruction: str) -> None:
        # docstring inherited from BaseEditor
        instruction = instruction.strip()  # Clean any end of line terminators
        command = instruction.split()[0].upper()

        if command in UNIQUE_SIMULATION_DOT_INSTRUCTIONS:
            # Before adding new instruction, if it is a unique instruction, we just replace it
            for text_tag in self.schematic.get_items('text'):
                if text_tag.get_attr(QSCH_TEXT_COMMENT) == 1:  # if it is a comment, we ignore it
                    continue
                text = text_tag.get_attr(QSCH_TEXT_STR_ATTR)
                text = text.lstrip(QSCH_TEXT_INSTR_QUALIFIER)
                command = text.split()[0].upper()
                if command in UNIQUE_SIMULATION_DOT_INSTRUCTIONS:
                    super().remove_instruction(text)
                    text_tag.set_attr(QSCH_TEXT_STR_ATTR, QSCH_TEXT_INSTR_QUALIFIER + instruction)
                    super().add_instruction(instruction)
                    return  # Job done, can exit this method

        elif command.startswith('.PARAM'):
            raise RuntimeError('The .PARAM instruction should be added using the "set_parameter" method')
        else:
            super().add_instruction(instruction)
        # If we get here, then the instruction was not found, so we need to add it
        x, y = self._get_text_space()
        tag, _ = QschTag.parse(f'«text ({x},{y}) 1 0 0 0x1000000 -1 -1 "{QSCH_TEXT_INSTR_QUALIFIER}{instruction}"»')
        self.schematic.items.append(tag)

    def remove_instruction(self, instruction: str) -> bool:
        # docstring inherited from BaseEditor
        for text_tag in self.schematic.get_items('text'):
            if text_tag.get_attr(QSCH_TEXT_COMMENT) == 1:  # if it is a comment, we ignore it
                continue
            text = text_tag.get_attr(QSCH_TEXT_STR_ATTR)
            if instruction in text:
                self.schematic.items.remove(text_tag)
                super().remove_instruction(instruction)
                _logger.info(f'Instruction "{instruction}" removed')
                return True  # Job done, can exit this method

        msg = f'Instruction "{instruction}" not found'
        _logger.error(msg)
        return False

    def remove_Xinstruction(self, search_pattern: str) -> bool:
        # docstring inherited from BaseEditor
        regex = re.compile(search_pattern, re.IGNORECASE)
        instr_removed = False
        for text_tag in self.schematic.get_items('text'):
            if text_tag.get_attr(QSCH_TEXT_COMMENT) == 1:  # if it is a comment, we ignore it
                continue
            text = text_tag.get_attr(QSCH_TEXT_STR_ATTR)
            text = text.lstrip(QSCH_TEXT_INSTR_QUALIFIER)
            if regex.match(text):
                self.schematic.items.remove(text_tag)
                super().remove_instruction(text)
                _logger.info(f'Instruction "{text}" removed')
                instr_removed = True
        if instr_removed:
            return True
        else:
            msg = f'Instruction matching "{search_pattern}" not found'
            _logger.error(msg)
            return False

    def copy_from(self, editor: 'BaseSchematic') -> None:
        # docstring inherited from BaseSchematic
        super().copy_from(editor)
        # We need to copy the schematic information
        if isinstance(editor, QschEditor):
            from copy import deepcopy
            self.schematic = deepcopy(editor.schematic)
        else:
            # Need to create a new schematic from the netlist
            self.schematic = QschTag('schematic')
            for ref, comp in self.components.items():
                cmpx = comp.position.X
                cmpy = comp.position.Y
                rotation = int(comp.rotation) // 45
                comp_tag, _ = QschTag.parse(f'«component ({cmpx},{cmpy}) {rotation} 0»')
                if 'symbol' in comp.attributes:
                    comp_tag.items.append(comp.attributes['symbol'])
                self.schematic.items.append(comp_tag)

            for labels in self.labels:
                label_tag, _ = QschTag.parse('«net (0,0) 1 13 0 "0"»')
                label_tag.set_attr(QSCH_NET_STR_ATTR, labels.text)
                label_tag.set_attr(QSCH_NET_POS, (labels.coord.X, labels.coord.Y))
                self.schematic.items.append(label_tag)

            for wire in self.wires:
                wire_tag, _ = QschTag.parse('«wire (0,0) (0,0) "0"»')
                wire_tag.set_attr(QSCH_WIRE_POS1, (wire.V1.X, wire.V1.Y))
                wire_tag.set_attr(QSCH_WIRE_POS2, (wire.V2.X, wire.V2.Y))
                # wire_tag.set_attr(QSCH_WIRE_NET, wire.net)
                self.schematic.items.append(wire_tag)

            for line in self.lines:
                line_tag, _ = QschTag.parse('«line (2000,1300) (3150,-100) 0 2 0xff0000 -1 -1»')
                line_tag.set_attr(QSCH_LINE_POS1, (line.V1.X, line.V1.Y))
                line_tag.set_attr(QSCH_LINE_POS2, (line.V2.X, line.V2.Y))
                # TODO: Implement the style to width, type and color
                # line_width = 0  # Default
                # line_type = 0  # Default
                # color = 0xff0000  # Default : Blue Color
                # line_width, line_type, color = line.style.split(' ')
                # line_tag.set_attr(QSCH_LINE_WIDTH, line_width)
                # line_tag.set_attr(QSCH_LINE_TYPE, line_type)
                # line_tag.set_attr(QSCH_LINE_COLOR, color)
                self.schematic.items.append(line_tag)

            for shape in self.shapes:
                # TODO: Implement the line type and width conversion from LTSpice to QSpice.
                shape_tag = None
                if shape.name == "RECTANGLE" or shape.name == "rect":
                    shape_tag, _ = QschTag.parse('«rect (1850,1550) (3650,-400) 0 0 2 0xff0000 0x1000000 -1 0 -1»')
                    shape_tag.set_attr(QSCH_RECT_POS1, (shape.points[0].X, shape.points[0].Y))
                    shape_tag.set_attr(QSCH_RECT_POS2, (shape.points[1].X, shape.points[1].Y))
                    # shape_tag.set_attr(QSCH_RECT_LINE_TYPE, shape.line_style.pattern)
                    # shape_tag.set_attr(QSCH_RECT_LINE_WIDTH, shape.line_style.width)
                    # shape_tag.set_attr(QSCH_RECT_LINE_COLOR, shape.line_style.color)
                elif shape.name == "CIRCLE" or shape.name == "ellipse":
                    shape_tag, _ = QschTag.parse('«ellipse (2100,1150) (2650,150) 0 0 2 0xff0000 0x1000000 -1 -1»')
                    shape_tag.set_attr(QSCH_ELLIPSE_POS1, (shape.points[0].X, shape.points[0].Y))
                    shape_tag.set_attr(QSCH_ELLIPSE_POS2, (shape.points[1].X, shape.points[1].Y))
                    # shape_tag.set_attr(QSCH_ELLIPSE_LINE_COLOR, shape.line_style.color)
                    # shape_tag.set_attr(QSCH_ELLIPSE_FILL_COLOR, shape.fill)
                elif shape.name == "ARC" or shape.name == "arc3p":
                    shape_tag, _ = QschTag.parse('«arc3p (2700,300) (2250,1200) (2500,800) 0 2 0xff0000 -1 -1»')
                    # TODO: Implement the ARC shape correctly.
                    # In LTSpice the First two points defines the bounding box of the arc and the following
                    # two points define the start and end of the arc.
                    # QSpice uses the first two points to define the start and end of the arc and the third point
                    # to define the curvature of the arc.
                    if shape.name == "ARC":
                        assert len(shape.points) == 4, "Invalid LTSpice shape"
                        center_x = int((shape.points[0].X + shape.points[1].X) / 2)
                        center_y = int((shape.points[0].Y + shape.points[1].Y) / 2)
                        start_angle = math.atan2(shape.points[2].Y - center_y, shape.points[2].X - center_x)
                        end_angle = math.atan2(shape.points[3].Y - center_y, shape.points[3].X - center_x)
                        ellipse_width = abs(shape.points[1].X - shape.points[0].X)
                        ellipse_height = abs(shape.points[1].Y - shape.points[0].Y)
                        start_point_x = int(center_x + ellipse_width / 2 * math.cos(start_angle))
                        start_point_y = int(center_y + ellipse_height / 2 * math.sin(start_angle))
                        end_point_x = int(center_x + ellipse_width / 2 * math.cos(end_angle))
                        end_point_y = int(center_y + ellipse_height / 2 * math.sin(end_angle))
                        shape_tag.set_attr(QSCH_ARC3P_POS1, (start_point_x, start_point_y))
                        shape_tag.set_attr(QSCH_ARC3P_POS2, (end_point_x, end_point_y))
                        shape_tag.set_attr(QSCH_ARC3P_POS3, (center_x, center_y))
                    else:
                        shape_tag.set_attr(QSCH_ARC3P_POS1, (shape.points[0].X, shape.points[0].Y))
                        shape_tag.set_attr(QSCH_ARC3P_POS2, (shape.points[1].X, shape.points[1].Y))
                        shape_tag.set_attr(QSCH_ARC3P_POS3, (shape.points[2].X, shape.points[2].Y))
                        # shape_tag.set_attr(QSCH_ARC3P_LINE_COLOR, shape.line_style.color)
                else:
                    print(f"Invalid shape {shape.name}. Being ignored. Ask Developper to implement this")

                if shape_tag:
                    self.schematic.items.append(shape_tag)

            for text in self.directives:
                text_tag, _ = QschTag.parse('«text (0,0) 1 7 0 0x1000000 -1 -1 "text"»')
                text_tag.set_attr(QSCH_TEXT_STR_ATTR, QSCH_TEXT_INSTR_QUALIFIER + text.text)
                text_tag.set_attr(QSCH_TEXT_POS, (text.coord.X, text.coord.Y))
                self.schematic.items.append(text_tag)<|MERGE_RESOLUTION|>--- conflicted
+++ resolved
@@ -612,17 +612,12 @@
 
         # Note: the .END or .ENDCKT must be inserted by the calling function
 
-<<<<<<< HEAD
-    def save_netlist(self, run_netlist_file: Union[str, Path], verilog_config: dict[str, list[str]] = {}) -> None:
-=======
-    def save_netlist(self, run_netlist_file: Union[str, Path, io.StringIO]) -> None:
->>>>>>> 4ce3d23c
+    def save_netlist(self, run_netlist_file: Union[str, Path, io.StringIO], verilog_config: dict[str, list[str]] = {}) -> None:
         """
         Saves the current state of the netlist to a .qsh or to a .net or .cir file.
 
         :param run_netlist_file: File name of the netlist file. Can be .qsch, .net or .cir
-<<<<<<< HEAD
-        :type run_netlist_file: pathlib.Path or str
+        :type run_netlist_file: pathlib.Path or str or io.StringIO
         :param verilog_config: Mandatory when using Ø components: Verilog modules in a DLL.
                                 A dictionary with the component reference designators as keys and a 
                                 list of pin configurations as values, starting at the first pin (port).
@@ -634,45 +629,14 @@
                                 Example: `{"X1": ["in,b", "in,b", "in,uc", "out,uc", "out,b"]}`
                                 Here the component "X1" has 5 pins, pin 1 is an input of type "bit" and pin 4 is an output of type "unsigned char".
         :type verilog_config: dict[str, list[str]]
-=======
-        :type run_netlist_file: pathlib.Path or str or io.StringIO
->>>>>>> 4ce3d23c
         :returns: Nothing
         """
         if self.schematic is None:
             _logger.error("Empty Schematic information")
             return
-<<<<<<< HEAD
-        if run_netlist_file.suffix == '.qsch':
-            self.save_as(run_netlist_file)
-        elif run_netlist_file.suffix in ('.net', '.cir'):
-            with open(run_netlist_file, 'w', encoding="cp1252") as netlist_file:
-                _logger.info(f"Writing NET file {run_netlist_file}")
-                netlist_file.write(f'* {os.path.abspath(self._qsch_file_path.as_posix())}\n')
-                self.write_spice_to_file(netlist_file, verilog_config)
-                netlist_file.write('.end\n')
-
-    def _find_pin_position(self, comp_pos, orientation: int, pin: QschTag) -> tuple[int, int]:
-        """Returns the net name at the pin position"""
-        pin_pos = pin.get_attr(1)
-        hyp = (pin_pos[0] ** 2 + pin_pos[1] ** 2) ** 0.5
-        if orientation % 2:
-            # in 45º rotations the component is 1.414 times larger
-            hyp *= 1.414
-        if 0 <= orientation <= 7:
-            theta = math.atan2(pin_pos[1], pin_pos[0]) + math.radians(orientation * 45)
-            x = comp_pos[0] + round(hyp * math.cos(theta), -2)  # round to multiple of 100
-            y = comp_pos[1] + round(hyp * math.sin(theta), -2)
-        elif 8 <= orientation <= 15:
-            # The component is mirrored on the X axis
-            theta = math.atan2(pin_pos[1], pin_pos[0]) + math.radians((orientation - 8) * 45)
-            x = comp_pos[0] - round(hyp * math.cos(theta), -2)  # round to multiple of 100
-            y = comp_pos[1] + round(hyp * math.sin(theta), -2)
-=======
         if isinstance(run_netlist_file, io.StringIO):
             netlist_file = run_netlist_file
             _logger.info("Writing NET file to StringIO buffer")
->>>>>>> 4ce3d23c
         else:
             if isinstance(run_netlist_file, str):
                 run_netlist_file = Path(run_netlist_file)
