# README <!-- omit in toc -->

_current version: 1.4.5_

*spicelib* is a toolchain of python utilities design to interact with spice simulators, as for example:

* LTspice
* Ngspice
* QSPICE
* Xyce

[Ad] For finding the best values for passive components I've created the [WizEIA Calculator](https://WizEIA.com).
It's awesome.

-- Nuno Brum, creator of this library.


**Table of Contents**

- [What is contained in this repository](#what-is-contained-in-this-repository)
  - [Main Tools](#main-tools)
  - [Main Classes](#main-classes)
- [How to Install](#how-to-install)
  - [Updating spicelib](#updating-spicelib)
  - [Using GITHub](#using-github)
- [How to use](#how-to-use)
- [LICENSE](#license)
- [Main modules](#main-modules)
  - [RawRead](#rawread)
  - [RawWrite](#rawwrite)
  - [SpiceEditor, AscEditor, QschEditor and SimRunner](#spiceeditor-asceditor-qscheditor-and-simrunner)
    - [SimStepper](#simstepper)
    - [Simulators and Windows, Linux and MacOS compatibility](#simulators-and-windows-linux-and-macos-compatibility)
    - [Executable and Library paths](#executable-and-library-paths)
    - [Runner log redirection](#runner-log-redirection)
    - [Adding search paths for symbols and library files](#adding-search-paths-for-symbols-and-library-files)
    - [Limitations and specifics of SpiceEditor](#limitations-and-specifics-of-spiceeditor)
    - [Limitations and specifics of AscEditor](#limitations-and-specifics-of-asceditor)
    - [Hierarchial circuits: reading and editing](#hierarchial-circuits-reading-and-editing)
  - [Simulation Analysis Toolkit](#simulation-analysis-toolkit)
  - [ltsteps](#ltsteps)
- [Command Line Interface](#command-line-interface)
  - [ltsteps.exe](#ltstepsexe)
  - [histogram.exe](#histogramexe)
  - [raw\_convert.exe](#raw_convertexe)
  - [rawplot.exe](#rawplotexe)
  - [run\_server.exe](#run_serverexe)
  - [asc\_to\_qsch.exe](#asc_to_qschexe)
- [Other functions](#other-functions)
  - [log\\semi\_dev\_op\_reader.opLogReader](#logsemi_dev_op_readeroplogreader)
- [Debug Logging](#debug-logging)
  - [Single Module Logging](#single-module-logging)
- [To whom do I talk?](#to-whom-do-i-talk)
- [History](#history)

## What is contained in this repository

### Main Tools

* __Analysis Toolkit__
  A set of tools that prepare an LTspice netlist for a Montecarlo or Worst Case Analysis. The device tolerances are set
  by the user and the netlist is updated accordingly. The netlist can then be used with the SimRunner to run a batch of
  simulations or with the LTspice GUI.

* __ltsteps.exe__
  An utility that extracts from LTspice output files data, and formats it for import in a spreadsheet, such like Excel
  or Calc.

* __histogram.exe__
  A python script that uses numpy and matplotlib to create a histogram and calculate the sigma deviations. This is
  useful for Monte-Carlo analysis.

(Note that the extension '.exe' is only available on Windows. On MacOS or Linux, the commands will have the same name,
but without '.exe')

### Main Classes

* __AscEditor/QschEditor/SpiceEditor__
  Classes for the manipulation of respectively:

    * LTspice `.asc` files
    * QSPICE `.qsch` files
    * SPICE netlists (from no matter what simulator)

  without having to open the schematic in a GUI. The simulations can then be run in batch mode (see SimRunner). Examples
  of functions provided:

```python
from spicelib.editor import SpiceEditor

netlist = SpiceEditor("example.net")
netlist.set_element_model('D1', '1N4148')  # Replaces the Diode D1 with the model 1N4148
netlist.set_component_value('R2', '33k')  # Replaces the value of R2 by 33k
netlist['R2'].value = 33000  # Same as above
netlist.set_component_value('V1', '5')  # Replaces the value of V1 by 5
netlist['V1'].value = 5  # Same as above
netlist.set_parameters(run=1, TEMP=80)  # Creates or updates the netlist to have .PARAM run=1 or .PARAM TEMP=80
netlist.add_instructions(".STEP run -1 1023 1", ".dc V1 -5 5")
netlist.remove_instruction(".STEP run -1 1023 1")  # Removes previously added instruction
netlist.reset_netlist()  # Resets all edits done to the netlist.
netlist.set_component_parameters('R1', temp=25, pwr=None)  # Sets or removes additional parameters
netlist['R1'].set_params(temp=25, pwr=None)  # Same as above
# The two equivalent instructions below manipulate X1 instance of a subcircuit.
netlist.get_subcircuit('X1').set_component_parameters('R1', temp=25, pwr=None)  # Sets or removes on a component
netlist['X1:R1'].params = dict(temp=25, pwr=None)  # Same as above
# the  instructions below update a subcircuit, which will impact all its instances
subc = netlist.get_subcircuit_named("MYSUBCKT")
subc.set_component_parameters('R1', 'R1', temp=25, pwr=None)  # sets temp to 25 and removes pwr
subc['R1'].params = dict(temp=25, pwr=None)  # same as the above instruction
# The next two equivalent instructions set the R1 value on .SUBCKT MYSUBCKT R1 to 1k 
subc.set_component_value('R1', 1000)
subc['R1'].value = 1000  # Same as the above
```

* __SimRunner__
  A class that can be used to run LTspice/QSPICE/Ngspice/Xyce simulations in batch mode without having to open the
  corresponding GUI.
  This, in cooperation with the above mentioned xxxEditor classes, is useful because:

    * It can overcome the limitation of only stepping 3 parameters
    * Different types of simulations .TRAN .AC .NOISE can be run in a single batch
    * The RAW Files are smaller and easier to handle
    * When used with RawRead and ltsteps, validation of the circuit can be done automatically
    * Different models can be simulated in a single batch

* __RawRead__
  A class that serves to read raw files into a python class. Multiple result sets (also called plots) in one raw file are supported.

* __RawWrite__
  A class to write RAW files that can be read by the LTspice Wave Application or other comparable tools.

## How to Install

`pip install spicelib`

### Updating spicelib

`pip install --upgrade spicelib`

### Using GITHub

`git clone https://github.com/nunobrum/spicelib.git`

If using this method it would be good to add the path where you cloned the site to python path.

`import sys`  
`sys.path.append(<path to spicelib>)`

## How to use

Here follows a quick outlook on how to use each of the tools.

More comprehensive documentation can be found in <https://spicelib.readthedocs.io/en/latest/>

## LICENSE

GNU V3 License
(refer to the LICENSE file)

## Main modules

### RawRead

The example below reads the data from a Spice Simulation called
"TRAN - STEP.raw" and displays all steps of the "I(R1)" trace in a matplotlib plot

 ```python
from spicelib import RawRead

from matplotlib import pyplot as plt

# read a raw file that has only 1 data set/plot in it, but has multiple steps

rawfile = RawRead("./testfiles/TRAN - STEP.raw")

print(rawfile.get_trace_names())
print(rawfile.get_raw_property())

IR1 = rawfile.get_trace("I(R1)")
x = rawfile.get_trace('time')  # Gets the time axis
steps = rawfile.get_steps()
for step in range(len(steps)):
    # print(steps[step])
    plt.plot(x.get_wave(step), IR1.get_wave(step), label=steps[step])

plt.legend()  # order a legend
plt.show()

# read a raw file that has multiple data sets/plots in it

raw = RawRead("./testfiles/noise_multi.bin.raw")
print(raw.get_plot_names())            # names of all the plots in the file
print(raw.get_trace_names())           # names of all the traces of the first plot in the file
print(raw.plots[0].get_trace_names())  # same as above
print(raw.plots[1].get_trace_names())  # names of all the traces of the second plot in the file

x = raw.get_trace('frequency')  # could have used raw.get_axis() as well here
y = raw.get_trace('onoise_spectrum')
plt.plot(x.get_wave(), y.get_wave(), label='noise spectrum')
plt.xlabel('Frequency (Hz)')
plt.ylabel('Noise (V/√Hz)')
plt.yscale('log')
plt.xscale('log')
plt.legend()
plt.show()

# and get the integrated noise from the second part in the file
total = raw.plots[1].get_trace('v(onoise_total)')
print(f"Total Integral noise: {total.get_wave()[0]} V") 
 ```

-- in examples/raw_read_example.py

### RawWrite

The following example writes a RAW file with a 3 milliseconds transient simulation sine with a 10kHz and a cosine with
9.997kHz

 ```python
import numpy as np
from spicelib import Trace, RawWrite
LW = RawWrite(fastacces=False)
tx = Trace('time', np.arange(0.0, 3e-3, 997E-11))
vy = Trace('N001', np.sin(2 * np.pi * tx.data * 10000))
vz = Trace('N002', np.cos(2 * np.pi * tx.data * 9970))
LW.add_trace(tx)
LW.add_trace(vy)
LW.add_trace(vz)
LW.save("./testfiles/teste_snippet1.raw")
 ```

-- in examples/raw_write_example.py [Example 1]

### SpiceEditor, AscEditor, QschEditor and SimRunner

These modules are used to prepare and launch SPICE simulations.

The editors can be used change component values, parameters or simulation commands. After the simulation is run, the
results then can be processed with either the RawRead or with the LTSpiceLogReader module to read the log file which can
contain .MEAS results.

Here follows an example of operation.

```python
from spicelib import SimRunner
from spicelib import SpiceEditor

from spicelib.simulators.ltspice_simulator import LTspice

# select spice model
runner = SimRunner(simulator=LTspice, output_folder='./temp_runner')
netlist = SpiceEditor('./testfiles/Batch_Test.net')
# set default arguments
netlist.set_parameters(res=0, cap=100e-6)
netlist['R2'].value = '2k'  # Modifying the value of a resistor
netlist.set_component_value('R1', '4k')  # Alternative way of modifying the value of a resistor.
# Set component temperature, Tc 50ppm, remove power rating :
netlist.set_component_parameters('R1', temp=100, tc=0.000050, pwr=None)
netlist['R1'].set_params(temp=100, tc=0.000050, pwr=None)  # Alternative way of setting parameters. Same as the above.
# Modifying the behavior of the voltage source
netlist.set_element_model('V3', "SINE(0 1 3k 0 0 0)")
netlist['V3'].model = "SINE(0 1 3k 0 0 0)"  # Alternative way of modifying the behaviour. Same as the above.
netlist.set_component_value('XU1:C2', 20e-12)  # modifying a component in the subcircuit XU1 instance
netlist.get_subcircuit_named('AD820_ALT')['C13'].value = '2p'  # This changes the value of C13 inside the subcircuit AD820.
# Applies to all instances of the subcircuit
netlist.add_instructions(
    "; Simulation settings",
    ";.param run = 0"
)
netlist.set_parameter('run', 0)
alt_solver = True
for opamp in ('AD712', 'AD820_ALT'):  # When updating an instance, the instance name gets appended to the subcircuit
    netlist['XU1'].model = opamp
    # or netlist.set_element_model('XU1', opamp)
    for supply_voltage in (5, 10, 15):
        netlist['V1'].value = supply_voltage
        netlist['V2'].value = -supply_voltage
        print("simulating OpAmp", opamp, "Voltage", supply_voltage)

        # small example on how to use options, here how to force the solver
        opts = []
        if alt_solver:
            opts.append('-alt')
        else:
            opts.append('-norm')

        runner.run(netlist, switches=opts, exe_log=True)  # run, and log console output fo file
        
for raw, log in runner:
    print("Raw file: %s, Log file: %s" % (raw, log))
    # do something with the data
    # raw_data = RawRead(raw)
    # log_data = LTSpiceLogReader(log)
    # ...

# Sim Statistics
print('Successful/Total Simulations: ' + str(runner.okSim) + '/' + str(runner.runno))

enter = input("Press enter to delete created files")
if enter == '':
    runner.cleanup_files()
```

-- in examples/sim_runner_example.py

The example above is using the SpiceEditor to modify a spice netlist, but it is also possible to use the AscEditor to
directly modify a .asc file. The edited .asc file can be opened by the LTspice GUI and the simulation can be run from
there. It is also possible to open a .asc file and to generate a spice netlist from it.

#### SimStepper

To avoid having loops inside loops spicelib can handle the work of making multi-dimensional sweeps using the SimStepper
class. The code in the previous section can be writen as shown here.

```python
import os

from spicelib import SpiceEditor, SimRunner
from spicelib.simulators.ltspice_simulator import LTspice
from spicelib.sim.sim_stepping import SimStepper


def processing_data(raw_file, log_file):
    print("Handling the simulation data of %s" % log_file)


runner = SimRunner(parallel_sims=4, output_folder='./temp2', simulator=LTspice)

# select spice model
Stepper = SimStepper(SpiceEditor("./testfiles/Batch_Test.net"), runner)
# set default arguments

Stepper.set_parameters(res=0, cap=100e-6)
Stepper.set_component_value('R2', '2k')
Stepper.set_component_value('R1', '4k')
Stepper.set_element_model('V3', "SINE(0 1 3k 0 0 0)")
# define simulation
Stepper.add_instructions(
    "; Simulation settings",
    ";.param run = 0"
)
Stepper.set_parameter('run', 0)
Stepper.set_parameter('test_param2', 20)
Stepper.add_model_sweep('XU1', ('AD712', 'AD820_ALT'))
Stepper.add_value_sweep('V1', (5, 10, 15))
# Stepper.add_value_sweep('V1', (-5, -10, -15))

run_netlist_file = "run_OPAMP_{XU1}_VDD_{V1}.net"
Stepper.run_all(callback=processing_data, filenamer=run_netlist_file.format)

# Sim Statistics
print('Successful/Total Simulations: ' + str(Stepper.okSim) + '/' + str(Stepper.runno))
Stepper.export_step_info("./temp2/export.csv")
runner.cleanup_files()
```

-- in examples/sim_stepper_example.py

The SimStepper methods

 * add_value_sweep(ref, iterable) 
 * add_model_sweep(ref, iterable) 
 * add_param_sweep(name, iterable) 

receive as first argument the component or parameter reference as the first argument and an iterable object such as a 
list or a generator as a second argument. 

When the run_all() method is called, it will make run a simulation per each combination of values. On the example above 
it will make the simulations: 

`(XU1, V1) in (("AD712", 5), ("AD712", 10), ("AD712", 15), ("AD820_ALT", 5), ("AD820_ALT", 10), ("AD820_ALT", 15))`   

It should be noted that for each sweep method added it will add a new dimension simulation space. 
In other words, the total number of simulations will be the product of each vector length. There is no restriction to
the number of simulations to be done, however, a huge number of simulation will take a long time to execute and may
occupy a considerable amount of space on the disk.

#### Simulators and Windows, Linux and MacOS compatibility

The **LTspice** class tries to detect the correct path of the LTspice installation depending on the platform. On Linux
it expects LTspice to be installed under wine. On MacOS, it first looks for LTspice installed under wine, and when it
cannot be found, it will look for native LTspice. The reason is that the command line interface of the native LTspice is
severely limited.

If you use the native LTspice, please make sure that you have installed the libraries via Settings: `Operation`
tab, `Model Update` button.

**Ngspice** runs natively under Windows, Linux and MacOS (via brew). This library works with Ngspice CLI, and tries to
detect the correct executable path, no matter the platform. It cannot (yet) work with the shared library version of
Ngspice that is delivered with for example Kicad, you will need to install the CLI version. You can however use Kicad as
the schema editor and subsequently save the Ngspice netlist to use it with this library.

Please note that the Ngspice does not support the `.step` command, so you would need to use SimStepper, or a `.control` section.

Ngspice `.control` sections can be manipulated with the `SpiceEditor` class, but there are some limitations:

* you cannot use interactive/GUI elements like `plot`.
* you must do your own writing to the raw file, using the `write $rawfile [...]` command. `$rawfile` will be filled by ngspice, from the `-r` command line parameter that spicelib will provide.
* you must add `quit` at the end of the control section (otherwise the raw file will be deleted).

If you want to create something similar to the missing `.step` directive, you can use loops and `set appendwrite` inside a `.control` section to create multiple plots in the same raw file. RawRead knows how to read this, but you will need to use `raw.plots[step].get_wave('name')` to access the different plots, instead of `raw.get_wave('name', step)`. See `examples/testfiles/ngsteps.net` and `examples/ngsteps.py` for an example of how to do this and how to edit `.control` sections.

For the other simulators, built-in Linux/MacOS support is coming, but you can always try to use it under Linux via
setting of the executable paths.

#### Executable and Library paths

A large variety of standard paths are automatically detected. To see what paths are detected:

```python
from spicelib.sim.sim_runner import SimRunner
from spicelib.simulators.ltspice_simulator import LTspice

runner = SimRunner(output_folder='./tmp', simulator=LTspice)
# Show the executable path
print(runner.simulator.spice_exe)
print(runner.simulator.process_name)
# Show the default library paths of that simulator. This is deduced from `spice_exe`
print(runner.simulator.get_default_library_paths())
```

If you want, you can set your own **executable paths**, via the two variables shown above:

* `spice_exe`: a list of with the commands that invoke the sumulator. Do not include command line options to the
  simulator here.
* `process_name`: the process name as visible to the OS.

You can also use `simulator.create_from()`.

The **library paths** are needed for the editors. However, the default library paths depend on the simulator used, its
installation path, and if that simulator runs under wine or not. The function `editor.prepare_for_simulator()` allows
you to tell the editor what simulator is used, and its library paths. This not always needed however:

* `AscEditor` and `SpiceEditor` presume that LTspice is used.
* `QschEditor` presumes that QSPICE is used.

This will of course not work out if you use the editors on other simulators (as can be the case with `SpiceEditor`), or
if you have manually set the simulator's executable path. In those cases you will want to inform your editor of that
change via `editor.prepare_for_simulator()`.

If you want, you can also specify library and symbol search paths using `editor.set_custom_library_paths()`.

**Example**:

```python
# ** Simulator executable paths
from spicelib.simulators.ltspice_simulator import LTspice
from spicelib.sim.sim_runner import SimRunner
from spicelib.editor.asc_editor import AscEditor


# OPTION 1: via subclassing
class MySpiceInstallation(LTspice):
    spice_exe = ['wine', '/custompath/LTspice.exe']
    process_name = 'wine'


runner = SimRunner(output_folder='./tmp', simulator=MySpiceInstallation)

# OPTION 2: or via direct creation. If you do not specify the process_name,
# it will be guessed via `simulator.guess_process_name()`.
runner = SimRunner(output_folder='./tmp',
                   simulator=LTspice.create_from('wine /custompath/LTspice.exe')
                   )

# ** Editor library paths

# In case of non standard paths, or a change of the default simulator, it is preferred to
# inform your editor of it, so it can better guess the library paths. 
AscEditor.prepare_for_simulator(MySpiceInstallation)

# You can also add your own library paths to the search paths
AscEditor.set_custom_library_paths("/mypath/lib/sub",
                                   "/mypath/lib/sym",
                                   "/mypath/lib/sym/OpAmps",
                                   "/mypath/lib/cmp")

```

#### Runner log redirection

When you use wine (on Linux or MacOS) or a simulator like NGspice, or if you run simultaneous simulators,
you may want to redirect the output of `run()` or `run_now()` or `create_netlist()`, as it prints a lot of
console messages without much value. Real time redirecting to the logger is unfortunately not easy, especially
with the simultaneous runner. You can redirect the output for example with:

```python
# force command console output to a separate file, which is
# named like the netlist file, but with extension ".exe.log"
runner.run(netlist, exe_log=True)
```

This is supported on both the SimRunner and directly on the various simulators (LTspice,..).
The runner client server function (see `SimClient`) does not (yet) support this, but it is less bothersome there.

#### Adding search paths for symbols and library files

LTspice allows users to add Search Paths for symbol and libraries. This is very helpful when sharing non-native
libraries and symbols between different projects. The `spicelib` supports this feature by using the
set_custom_library_paths() class method as is exemplified in the code snippet below.

```python
from spicelib import AscEditor

AscEditor.set_custom_library_paths([r"C:\work\MyLTspiceSymbols", r"C:\work\MyLTspiceLibraries"])
```

The user can specify one or more search paths. Note that each call to this method will invalidate previously set search
paths. Also, note that this is a class method in all available editors (SpiceEditor, AscEditor and QschEditor), this
means that updating one instantiation, will update all other instances of the same class.

#### Limitations and specifics of SpiceEditor

Not all elements support value editing or parameter editing, and not all elements are supported by all Spice variants.

| Type | Description | Form | Value editing | Parameter editing |
|:---:|:---|:---|:---:|:---:|
| A | Special Functions |  | no | no |
| B | Arbitrary Behavioral Voltage or Current Sources | `Bxxx n+ n- (i\|v\|r\|p)=value [parmkey=parmvalue]...` | yes (4) | yes |
| C | Capacitor | `Cxxx n1 n2 value [parmkey=parmvalue]...` | yes (1)(5)| yes |
| D | Diode | `Dxxx anode cathode value [parmkey=parmvalue]...` | holds model | yes (2) |
| E | Voltage Dependent Voltage Source | `Exxx n+ n- [nc+ nc-] value...` | (6) | not separately |
| F | Current Dependent Current Source | `Fxxx n+ n- value...` | includes parameters | not separately |
| G | Voltage Dependent Current Source | `Gxxx n+ n- [nc+ nc-] value...` | (6) | not separately |
| H | Current Dependent Voltage Source | `Hxxx n+ n- value...` | includes parameters | not separately |
| I | Current Source | `Ixxx n+ n- value [parmkey=parmvalue]...` | yes, can be value or expression | yes |
| J | JFET | `Jxxx n+ n- value [parmkey=parmvalue]...` | holds model | yes (2) |
| K | Mutual Inductance | `Kxxx L1 L2 [L3 ...] value` | yes | no |
| L | Inductor | `Lxxx n1 n2 value [parmkey=parmvalue]...` | yes (1) | yes |
| M | MOSFET | `Mxxx Nd Ng Ns [Nb] value [parmkey=parmvalue]...` | holds model | yes (2) |
| N<br>(ngspice) | Verilog-A Compact Device | `Nxxx n1 n2...nX model [parmkey=parmvalue]...` | holds model | yes |
| O | Lossy Transmission Line | `Oxxx L+ L- R+ R- value [parmkey=parmvalue]...` | holds model | yes |
| P<br>(ngspice) | Coupled Multiconductor Line | `Pxxx NI1 NI2...NIX GND1 NO1 NO2...NOX GND2 value [parmkey=parmvalue]...` | holds model | yes |
| P<br>(xyce) | Port Device | `Pxxx NI1 NI2 value [parmkey=parmvalue]...` | value (3) | yes |
| Q | Bipolar Transistor | `Qxxx Collector Base Emitter [Substrate] [Junction] value [parmkey=parmvalue]...` | holds model (2) | yes |
| R | Resistor | `Rxxx n1 n2 value [parmkey=parmvalue]...` | yes (1) | yes |
| S | Voltage Controlled Switch | `Sxxx n1 n2 nc+ nc- value [on\|off]` | holds model and state | no |
| T | Lossless Transmission Line | `Txxx L+ L- R+ R- [parmkey=parmvalue]...` | no | yes |
| U<br>(ltspice, ngspice) | Uniform RC-line | `Uxxx n1 n2 ncom value...` | includes parameters | not separately |
| U<br>(xyce) | Digital Devices | `Uxxx type (2..99 nodes) value [parmkey=parmvalue]...` | (6) | not separately |
| V | Voltage Source | `Vxxx n+ n- value [parmkey=parmvalue]...` | yes, can be value or expression | yes |
| W | Current Controlled Switch | `Wxxx n1 n2 Vref value [on\|off]` | holds model and state | no |
| X | Subcircuit | `Xxxx n1 n2 n3... value [parmkey=parmvalue]...` | holds subcircuit name | yes |
| Y<br>(ngspice) | Single Lossy Transmission Line | `Yxxx n1 n2 n3 n4 value [parmkey=parmvalue]...` | holds model | yes (2) |
| Y<br>(qspice)  | Piezoelectric Crystal | `Yxxx n+ n- value [parmkey=parmvalue]...` | holds frequency | yes |
| Y<br>(xyce)    | various, deprecated | | no | no |
| Z | MESFET, IGBT | `Zxxx Nd Ng Ns value [parmkey=parmvalue]...` | holds model | yes (2) |
| Ã<br>(qspice)  | MultGmAmp, RRopAmp | `Ãxxx (16 nodes) value [parmkey=parmvalue]...` | holds model | yes |
| ¥<br>(qspice)  | various | `¥xxx (16 nodes) value [parmkey=parmvalue]...` | holds model | yes |
| €<br>(qspice)  | DAC | `€xxx (32 nodes) value [parmkey=parmvalue]...` | holds model | yes |
| £<br>(qspice)  | Dual Gate Driver | `£xxx (64 nodes) value [parmkey=parmvalue]...` | holds model | yes |
| Ø<br>(qspice)  | DLL | `Øxxx (1..99 nodes) value [parmkey=parmvalue]...` | holds model | yes |
| ×<br>(qspice)  | Transformer | `×xxx (4..100 nodes) [parmkey=parmvalue]...` | no | yes |
| Ö<br>(ltspice) | Specialised OTA | `Öxxx (1..99 nodes) value [parmkey=parmvalue]...` | yes | yes |

---
Notes:

For all parameters, composite parameter values (like `ic=vbe, vce`  or `turns=1 .5 .5 .5`) are allowed, except for V and I.

1. Can hold either the value, model name, or a formula. Formulas must be enclosed by `""` or `''` or `{}` or contain no spaces.
2. There is no proper individual support for `area`, `on`, `off` or `thermal` if they are not part of a key-value pair.
3. The format specification is `[[DC] <value>]`, but the parser only supports 1 value. So value must be specified, and `DC` will be ignored, if present.
4. Can be a value or a formula. Formulas with embedded `=` signs are not supported, use `<` or `>`.
5. Charge formulated expressions (`Q=...`) are not supported.
6. Includes everything after first 2 nodes.

---

For a detailed reference to the elements, see amongst others:

* <https://ltwiki.org/files/LTspiceHelp.chm.html>
* <https://ngspice.sourceforge.io/docs/ngspice-html-manual/manual.xhtml>
* <https://github.com/KSKelvin-Github/Qspice/blob/main/Guideline/Qspice%20-%20Device%20Reference%20Guide%20by%20KSKelvin.pdf>
* <https://xyce.sandia.gov/files/xyce/Xyce_Reference_Guide_7.6.pdf>

#### Limitations and specifics of AscEditor

AscEditor has some limitations and differences in regard to SpiceEditor.

* As is visible in the LTspice GUI, it groups all component properties/parameters in different 'attributes' like '
  Value', 'Value2', 'SpiceLine', 'SpiceLine2'. Netlists do not have that concept, and place everything in one big list,
  that SpiceEditor subsequently separates in 'value' and 'parameters' for most components. To complicate things, LTspice
  distributes the parameters over all 4 attributes, with varying syntax. You must be aware of how LTspice handles the
  parameter placement if you use AscEditor.

  `AscEditor.get_component_parameters()` will show the native attributes, and tries to disect 'SpiceLine' and '
  SpiceLine2', just like `SpiceEditor.get_component_parameters()` would do.
  This means for example for a Voltage source of DC 2V, with small signal analysis AC amplitude of 1V and a series
  resistance of 3 ohm:
    * `AscEditor.get_component_value()` and `SpiceEditor.get_component_value()` -> `'2 AC 1'`
    * `AscEditor.get_component_parameters()` -> `{'Value': '2', 'Value2': 'AC 1', 'SpiceLine': 'Rser=3', 'Rser': 3}`
    * `SpiceEditor.get_component_parameters()` -> `{'Rser': 3}`
    * Please note that if you want to remove the small signal analysis AC amplitude, you MUST use
        * `AscEditor.set_component_parameters(..,'Value2','')`, as `set_component_value()` will only affect 'Value'
        * `SpiceEditor.set_component_value(..,'2')`
    * with both editors, you can use `...set_component_parameters(.., Rser=5)`
* When adressing components, SpiceEditor requires you to include the prefix in the component name, like `XU1` for an
  OpAmp. AscEditor will require `U1`.
* AscEditor and SpiceEditor only work with the information in their respective schema/circuit files. The problem is that
  LTspice does not store any of the underlying symbol's default parameter values in the .asc files. SpiceEditor works on
  netlists, and netlists do contain all parameters.

  This can affect the behaviour when using symbols like `OpAmps/UniversalOpAmp2`. Although the LTspice GUI shows the
  parameters like `Avol`, `GBW` and `Vos`, even when they have the default
  values, `AscEditor.get_component_parameters()` will not return these parameters unless they have been
  modified. `SpiceEditor.get_component_parameters()` on the contrary will show all parameters, regardless of if they
  were modified. It is however possible for AscEditor to set or modify the parameters
  with `AscEditor.set_component_parameters()`.
  Example:  `set_component_parameters("U1", Value2="Avol=2Meg GBW=10Meg Slew=10Meg")`.

  Note here that you must know the correct attribute holding that parameter, and make sure that you know and set all the
  other parameters in that attribute. If the attribute is in 'SpiceLine' however (as with the majority of the simpler
  components), you may address the parameter individually (see the voltage source example above).

Resumed, it is better to use SpiceEditor than AscEditor, as it is more straightforward. On MacOS, it is recommended to
use LTspice under wine, or to export the netlist manually, as MacOS's LTspice does not support automated export of
netlists.

#### Hierarchial circuits: reading and editing

* Circuits can refer to other circuits (subcircuits) and to components, be it from other circuit or netlist files, or
  from libraries.
* Subcircuits can contain other subcircuits
* Internal components in components/subcircuits that are loaded from libraries can be read, but not modified.

Examples:

Imagine a top circuit that refers to a subcircuit 'X1' that is not in a library,
but in a separate '.asc' or '.net' file (depending on your editor).
That subcircuit has a compoment 'L1'.

The following is all possible:

```python
import spicelib

# my_edt = spicelib.AscEditor("top_circuit.asc")
my_edt = spicelib.SpiceEditor("top_circuit.net")  # or from a netlist...

print(my_edt.get_subcircuit("X1").get_components())  # prints ['C1', 'X2', 'L1']

# The following are equivalent:
v = my_edt.get_component_value("X1:L1")
v = my_edt.get_subcircuit("X1").get_component_value("L1")
v = my_edt["X1:L1"].value

# Likewise, the following are equivalent:
# Note that this will not work if the component X1 is from a library. See note 3 below.
my_edt.set_component_value("X1:L1", 2e-6)  # sets L1  in X1 instance to 2uH
my_edt["X1:L1"].value = 2e-6  # Same as the instruction above

# Likewise, for accessing parameters the following are equivalent:
l = my_edt.get_subcircuit("X1").get_component_parameters('C1')
l = my_edt["X1:C1"].params

# Likewise, the following are equivalent:
# Note that this will not work if the component X1 is from a library. See note 3 below.
my_edt.get_subcircuit("X1").set_component_parameters("C1", Rser=1)
my_edt["X1:C1"].set_params(Rser=1)
my_edt["X1:C1"].params = dict(Rser=1)

# The same goes for SpiceEditor, only that you should use 'XX1' instead of 'X1'
```

*NOTE 1: The code above sets only the instance of a subcircuit. A copy of it is done prior to making edits.
To update all instances of a subcircuit, the subcircuit needs to be be manipulated directly, as is done below.*

*NOTE 2: This implementation changes on the AscEditor and QschEditor.*

*NOTE 3: You cannot modify values or parameters of components/subcircuits from a library. An exception will
occur in that case. If you want to modify, you should therefore include the component/subcircuit in your file.
It may be best to rename that subcircuit, since ltspice 24+ will not allow a 'local' subcircuit and a lib to
refer to the same subcircuit name. You can only avoid renaming it if you no longer use the subcircuit under
its original name.
Know that executing any of the 'write' commands creates a new subcircuit under a new name, called
`{subcircuit_model_name}_{component_name}`, like `AD820_X1`, and sets the model of `X1` to `AD820_X1`.*

```python
import spicelib

my_edt = spicelib.SpiceEditor("top_circuit.net")
my_sub = my_edt.get_subcircuit_named("MYSUBCKT")

print(my_sub.get_components())  # prints ['C1', 'X2', 'L1']

# The following are equivalent:
v = my_sub.get_component_value("L1")
v = my_sub["L1"].value

# Note that this will not work if the component X1 is from a library. An exception will occur in that case.
my_sub.set_component_value("L1", 2e-6)  # sets L1  in X1 instance to 2uH
my_sub["L1"].value = 2e-6  # Same as the instructionn above

# Likewise, for accessing parameters the following are equivalent:
l = my_sub.get_component_parameters('C1')
l = my_sub["C1"].params

# Likewise, the following are equivalent:
# Note that this will not work if the component X1 is from a library. An exception will occur in that case.
my_sub.set_component_parameters("C1", Rser=1)
my_sub["C1"].set_params(Rser=1)
my_sub["C1"].params = dict(Rser=1)
```

### Simulation Analysis Toolkit

The AscEditor can be used with the Simulation Analysis Toolkit to perform Monte Carlo or Wost Case simulations.
These simulations can either be done on the LTSpice GUI or using the Runner Class described above.

Let's consider the following circuit:

![Sallen-Key Amplifier](./doc/modules/sallenkey.png "Sallen-Key Amplifier")

When performing a Monte Carlo simulation on this circuit, we need to manually modify the value of each component,
and then add the .step command for making several runs on the same circuit.
To simplify this process, the AscEditor class can be used as exemplified below:

```python
from spicelib import AscEditor, SimRunner  # Imports the class that manipulates the asc file
from spicelib.sim.tookit.montecarlo import Montecarlo  # Imports the Montecarlo toolkit class
from spicelib.simulators.ltspice_simulator import LTspice

sallenkey = AscEditor("./testfiles/sallenkey.asc")  # Reads the asc file into memory
runner = SimRunner(simulator=LTspice, output_folder='./temp_mc',
                   verbose=True)  # Instantiates the runner with a temp folder set
mc = Montecarlo(sallenkey, runner)  # Instantiates the Montecarlo class, with the asc file already in memory

# The following lines set the default tolerances for the components
mc.set_tolerance('R', 0.01)  # 1% tolerance, default distribution is uniform
mc.set_tolerance('C', 0.1, distribution='uniform')  # 10% tolerance, explicit uniform distribution
mc.set_tolerance('V', 0.1, distribution='normal')  # 10% tolerance, but using a normal distribution

# Some components can have a different tolerance
mc.set_tolerance('R1', 0.05)  # 5% tolerance for R1 only. This only overrides the default tolerance for R1

# Tolerances can be set for parameters as well
mc.set_parameter_deviation('Vos', 3e-4, 5e-3, 'uniform')  # The keyword 'distribution' is optional
mc.prepare_testbench(num_runs=1000)  # Prepares the testbench for 1000 simulations

manually_simulating_in_LTspice = False

if manually_simulating_in_LTspice:
    # Finally the netlist is saved to a file. This file contains all the instructions to run the simulation in LTspice
    mc.save_netlist('./testfiles/temp/sallenkey_mc.asc')
```

-- in examples/run_montecarlo.py [Example 1]

When opening the created sallenkey_mc.net file, we can see that the following circuit.

![Sallen-Key Amplifier with Montecarlo](./doc/modules/sallenkey_mc.png "Sallen-Key Amplifier with Montecarlo")

The following updates were made to the circuit:

* The value of each component was replaced by a function that generates a random value within the specified tolerance.
* The .step param run command was added to the netlist. Starts at -1 which it's the nominal value simulation, and
  finishes that the number of simulations specified in the prepare_testbench() method.
* A default value for the run parameter was added. This is useful if the .step param run is commented out.
* The R1 tolerance is different from the other resistors. This is because the tolerance was explicitly set for R1.
* The Vos parameter was added to the .param list. This is because the parameter was explicitly set using the
  set_parameter_deviation method.
* Functions utol, ntol and urng were added to the .func list. These functions are used to generate random values.
  Uniform distributions use the LTSpice built-in mc(x, tol) and flat(x) functions, while normal distributions use the
  gauss(x) function.

Similarly, the worst case analysis can also be setup by using the class WorstCaseAnalysis, as exemplified below:

```python
import logging

import spicelib
from spicelib import AscEditor, SimRunner  # Imports the class that manipulates the asc file
from spicelib.sim.tookit.worst_case import WorstCaseAnalysis
from spicelib.simulators.ltspice_simulator import LTspice

spicelib.set_log_level(logging.INFO)

sallenkey = AscEditor("./testfiles/sallenkey.asc")  # Reads the asc file into memory
runner = SimRunner(simulator=LTspice, output_folder='./temp_wca', verbose=True)  # Instantiates the runner with a temp folder set
wca = WorstCaseAnalysis(sallenkey, runner)  # Instantiates the Worst Case Analysis class

# The following lines set the default tolerances for the components
wca.set_tolerance('R', 0.01)  # 1% tolerance
wca.set_tolerance('C', 0.1)  # 10% tolerance
# wca.set_tolerance('V', 0.1)  # 10% tolerance. For Worst Case analysis, the distribution is irrelevant
wca.set_tolerance('I', 0.1)  # 10% tolerance. For Worst Case analysis, the distribution is irrelevant
# Some components can have a different tolerance
wca.set_tolerance('R1', 0.05)  # 5% tolerance for R1 only. This only overrides the default tolerance for R1
wca.set_tolerance('R4', 0.0)  # 5% tolerance for R1 only. This only overrides the default tolerance for R1

# Tolerances can be set for parameters as well.
wca.set_parameter_deviation('Vos', 3e-4, 5e-3)

# Finally the netlist is saved to a file
wca.save_netlist('./testfiles/sallenkey_wc.asc')
```

-- in examples/run_worst_case.py [Example 1]

When opening the created sallenkey_wc.net file, we can see that the following circuit.

![Sallen-Key Amplifier with WCA](./doc/modules/sallenkey_wc.png "Sallen-Key Amplifier with WCA")

The following updates were made to the circuit:

* The value of each component was replaced by a function that generates a nominal, minimum and maximum value depending
  on the run parameter and is assigned a unique index number. (R1=0, Vos=1, R2=2, ... V2=7, VIN=8)
  The unique number corresponds to the bit position of the run parameter. Bit 0 corresponds to the minimum value and
  bit 1 corresponds to the maximum value. Calculating all possible permutations of maximum and minimum values for each
  component, we get 2**9 = 512 possible combinations. This maps into a 9 bit binary number, which is the run parameter.
* The .step param run command was added to the netlist. It starts at -1 which it's the nominal value simulation, then 0
  which corresponds to the minimum value for each component, then it makes all combinations of minimum and maximum
  values until 511, which is the simulation with all maximum values.
* A default value for the run parameter was added. This is useful if the .step param run is commented out.
* The R1 tolerance is different from the other resistors. This is because the tolerance was explicitly set for R1.
* The wc() function is added to the circuit. This function is used to calculate the worst case value for each component,
  given a tolerance value and its respective index.
* The wc1() function is added to the circuit. This function is used to calculate the worst case value for each
  component,
  given a minimum and maximum value and its respective index.

### ltsteps

This module defines a class that can be used to parse LTSpice log files where the information about .STEP information is
written. There are two possible usages of this module, either programmatically by importing the module and then
accessing data through the class as exemplified here:

```python
#!/usr/bin/env python
# coding=utf-8

from spicelib.log.ltsteps import LTSpiceLogReader

data = LTSpiceLogReader("./testfiles/Batch_Test_Simple_1.log")

print("Number of steps  :", data.step_count)
step_names = data.get_step_vars()
meas_names = data.get_measure_names()

# Printing Headers
print(' '.join([f"{step:15s}" for step in step_names]), end='')  # Print steps names with no new line
print(' '.join([f"{name:15s}" for name in meas_names]), end='\n')
# Printing data
for i in range(data.step_count):
    print(' '.join([f"{data[step][i]:15}" for step in step_names]), end='')  # Print steps names with no new line
    print(' '.join([f"{data[name][i]:15}" for name in meas_names]), end='\n')  # Print Header

print("Total number of measures found :", data.measure_count)
```

-- in examples/ltsteps_example.py

The second possibility is to use the module directly on the command line

## Command Line Interface

The following tools will be installed when you install the library via pip. The extension '.exe' is only available on
Windows. On MacOS or Linux, the commands will have the same name, but without '.exe'. The executables are simple links
to python scripts with the same name, of which the majority can be found in the package's 'scripts' directory.

### ltsteps.exe

```text
Usage: ltsteps [filename]
```

The `filename` can be either be a log file (.log), a data export file (.txt) or a measurement output file (.meas)
This will process all the data and export it automatically into a text file with the extension (tlog, tsv, tmeas)
where the data read is formatted into a more convenient tab separated format. In case the `filename` is not provided,
the
script will scan the directory and process the newest log, txt or out file found.

### histogram.exe

This module uses the data inside on the filename to produce a histogram image.

 ```text
Usage: histogram [options] LOG_FILE TRACE

Options:
  --version             show program's version number and exit
  -h, --help            show this help message and exit
  -s SIGMA, --sigma=SIGMA
                        Sigma to be used in the distribution fit. Default=3
  -n NBINS, --nbins=NBINS
                        Number of bins to be used in the histogram. Default=20
  -c FILTERS, --condition=FILTERS
                        Filter condition writen in python. More than one
                        expression can be added but each expression should be
                        preceded by -c. EXAMPLE: -c V(N001)>4 -c parameter==1
                        -c  I(V1)<0.5
  -f FORMAT, --format=FORMAT
                        Format string for the X axis. Example: -f %3.4f
  -t TITLE, --title=TITLE
                        Title to appear on the top of the histogram.
  -r RANGE, --range=RANGE
                        Range of the X axis to use for the histogram in the
                        form min:max. Example: -r -1:1
  -C, --clipboard       If the data from the clipboard is to be used.
  -i IMAGEFILE, --image=IMAGEFILE
                        Name of the image File. extension 'png'    
 ```

### raw_convert.exe

A tool to convert .raw files into csv or Excel files.

```text
Usage: raw_convert [options] <rawfile> <trace_list>

Options:
  --version             show program's version number and exit
  -h, --help            show this help message and exit
  -o FILE, --output=FILE
                        Output file name. Use .csv for CSV output, .xlsx for
                        Excel output
  -c, --clipboard       Output to clipboard
  -v, --verbose         Verbose output
  -s SEPARATOR, --sep=SEPARATOR
                        Value separator for CSV output. Default: "\t" <TAB>
                        Example: -d ";"
```

### rawplot.exe

Uses matplotlib to plot the data in the raw file.

```text
Usage: rawplot RAW_FILE TRACE_NAME
```

### run_server.exe

This module is used to run a server that can be used to run simulations in a remote machine. The server will run in the
background and will wait for a client to connect. The client will send a netlist to the server and the server will run
the simulation and return the results to the client. The client on the remote machine is a script instancing the
SimClient class. An example of its usage is shown below:

```python
import os
import zipfile
import logging

# In order for this, to work, you need to have a server running. To start a server, run the following command:
# python -m spicelib.scripts.run_server --port 9000 --parallel 4 --output ./temp LTSpice 300

_logger = logging.getLogger("spicelib.SimClient")
_logger.setLevel(logging.DEBUG)

from spicelib.client_server.sim_client import SimClient

server = SimClient('http://localhost', 9000)
print(server.session_id)
runid = server.run("./testfiles/testfile.net")
print("Got Job id", runid)
for runid in server:  # Ma
    zip_filename = server.get_runno_data(runid)
    print(f"Received {zip_filename} from runid {runid}")
    with zipfile.ZipFile(zip_filename, 'r') as zipf:  # Extract the contents of the zip file
        # print(zipf.namelist())  # Debug printing the contents of the zip file
        for name in zipf.namelist():
            print(f"Extracting {name} from {zip_filename}")
            zipf.extract(name)
    os.remove(zip_filename)  # Remove the zip file

server.close_session()
```

-- in examples/sim_client_example.py [SimClient Example]

```text
usage: run_server.py [-h] [-p PORT] [-H HOST] [-o OUTPUT] [-l PARALLEL] [{ltspice,ngspice,xyce}] [timeout]

Run the LTSpice Server. This is a command line interface to the SimServer class.The SimServer class is used to run simulations in parallel using a
server-client architecture.The server is a machine that runs the SimServer class and the client is a machine that runs the SimClient class.The
argument is the simulator to be used (LTSpice, NGSpice, XYCE, etc.)

positional arguments:
  {ltspice,ngspice,xyce}
                        Simulator to be used (LTSpice, NGSpice, XYCE, etc.). Default is LTSpice
  timeout               Timeout for the simulations. Default is 300 seconds (5 minutes)

options:
  -h, --help            show this help message and exit
  -p, --port PORT       Port to run the server. Default is 9000
  -H, --host HOST       The IP address where the server will listen for requests. Default is 'localhost', which might mean that the server will only
                        accept requests from the local machine
  -o, --output OUTPUT   Output folder for the results. Default is the current folder
  -l, --parallel PARALLEL
                        Maximum number of parallel simulations. Default is 4
```

### asc_to_qsch.exe

Converts LTspice schematics into QSPICE schematics.

```text
Usage: asc_to_qsch [options] ASC_FILE [QSCH_FILE]

Options:
  --version            show program's version number and exit
  -h, --help           show this help message and exit
  -a PATH, --add=PATH  Add a path for searching for symbols
```

## Other functions

### log\semi_dev_op_reader.opLogReader

This module is used to read from LTSpice log files Semiconductor Devices Operating Point Information. A more detailed
documentation is directly included in the Python Modules documentation under "Semiconductor Operating Point Reader".

## Debug Logging

The library uses the standard `logging` module. Three convenience functions have been added for easily changing logging
settings across the entire library. `spicelib.all_loggers()` returns a list of all the logger's
names, `spicelib.set_log_level(logging.DEBUG)`
would set the library's logging level to debug, and `spicelib.add_log_handler(my_handler)` would add `my_handler` as a
handler for all loggers.

### Single Module Logging

It is also possible to set the logging settings for a single module by using its name acquired from
the `spicelib.all_loggers()`
function. For example:

```python
import logging

logging.basicConfig(level=logging.INFO)  # Set up the root logger first

import spicelib  # Import spicelib to set the logging levels

spicelib.set_log_level(logging.DEBUG)  # Set spicelib's global log level
logging.getLogger("spicelib.RawRead").level = logging.WARNING  # Set the log level for only RawRead to warning
```

Would set only `spicelib.RawRead` file's logging level to warning while the other modules would remain at debug level.
_Make sure to initialize the root logger before importing the library to be able to see the logs._

## To whom do I talk?

For support and improvement requests please open an Issue
in [GitHub spicelib issues](https://github.com/nunobrum/spicelib/issues)

## History

* Version 1.4.5
<<<<<<< HEAD
    * Fixing Issue #236 - Inconsistent formulas in montecarlo.py
    * Fixing Issue #235 - Incorrect behavior of DeviationType.minmax 
=======
    * Fixing Issue #233 and #234 - `run_server` enhancements and platform compatibility
>>>>>>> d47059d3
    * Fixing Issue #224 - Allow maintenance of `.control` sections
    * Fixing Issue #219 - Provide an option for defining the directory in which spice is executed
    * Fixing Issue #218 - Allow reading of multiple plots from 1 raw file
    * Fixing Issue #214 - Netlist concatenations are badly interpreted
    * Fixing Issue #213 - Add support for Verilog A elements
    * Fixing Issue #211 - Case sensitive on the rename_format argument on RawWrite.add_traces_from_raw()
    * Replacing outdated mail
    * Implemented in SpiceEditor a dictionary containing all the updates. Used to implement the next point:
    * Implemented a method in SimRunner that writes into a new RAW file a list of traces from all previous runs
* Version 1.4.4
    * Fixed Issue #207 - Resolving symbol file paths for LTspice in wine
    * Fixed Issues #197 and #198 - Improved support for many elements, documented limitations
    * Fixed Issue #192 - add information about timeouts and other exceptions to runner
    * Fixed issue with log files generated with version 24.1.6 where spaces can exist after the .step statement
    * Consistency between AscEditor and SpiceEditor on the get_component_parameters() method
    * Removed stalled code
* Version 1.4.3
    * Fixed Issue #188 - remove_(X)instruction now returns a boolean
    * Fixed Issue #186 - Allow VerAlign in AsyReader, and make alignment case insensitive
    * Fixed Issue #177 and #181 - get_trace fails when trace is alias and engineering notation is used
    * Fixed Issue #184 and #178 - improve handling of comments
    * Fixed Issue #175 - Conflict between @wraps and abstract classes
    * Shameless promotion of [WizEIA resistance calculator](https://WizEIA.com)
* Version 1.4.2
    * SimRunner runno, okSim and failSim are now readonly attributes
    * SimStepper now stores all netlist updates. This information can now be exported to a CSV file.
    * Fixed Issue #169 - Issue with Embedded .model Symbol Properties When Using Pipe Prefix
    * Fixed Issue #170 - set_parameter does not update parameter in simulation netlist generated by QschEditor
* Version 1.4.1
    * Fixed Issue #158 - improve xyce path detection, improve runner switch parameter help texts
    * Fixed Issue #154 - support embedded subcircuits in Qspice
    * Fixed Issue #139 - support xyce raw files
    * Added `get_all_parameter_names()` function to all editors (#159)
* Version 1.4.0 (Python 3.9+ only)
    * Fixed Issue #152 - python version compatibility too limited on PyPi.
* Version 1.3.8
    * Solving deprecation in GitHub artifact actions v3 -> v4
* Version 1.3.7
    * Fixed Issue #143 - ltsteps example fixed
    * Fixed Issue #141 - Raw file reader cannot handle complex values (AC analysis) in ASCII RAW files
    * Fixed Issue #140 and #131 - Compatibility with LTspice 24+
    * Fixed Issue #145 - Allow easy hiding of simulator's console message
    * Fixed Issue #137 - More default library paths
    * Fixed Issue #130 - allow .cir files in QspiceLogReader
    * Fixed Issue #129 - Hiearchical Schematic in QSpice (.qsch)
    * Fixed issue with alias finding in RawRead
    * Fixed Issue #122 - QSpice netlist generation when component designator is not aligned with prefix
    * Minor issues in the examples
* Version 1.3.6
    * Fixed Issue #127 - Points on PARAM values
* Version 1.3.5
    * Issue #124 Fixed - Problem with .PARAM regex.
    * Using Poetry for generating the wheel packages
* Version 1.3.4
    * Issue #120 Fixed
* Version 1.3.3
    * Minor documentation fixes
* Version 1.3.2
    * Documenting the user library paths
    * AscEditor: Adding support to DATAFLAG
    * LTSteps: Supporting new LTspice data export format
    * Fix Issue #116: PosixPath as no lower attribute
    * Toolkit:
          * Correction on the WCA min max formula and adding the run < 0 condition
          * run_testbench can be called without having to call first save_netlist
* Version 1.3.1
    * Adding possibility of manipulating parameters on sub-circuits
    * Supporting subcircuit names with dots.
    * Overall documentation improvements (thanks @hb020)
    * Fix: Inclusion of encrypted libraries would crash
* Version 1.3.0
    * Major improvement in Documentation
    * Introduced a read-only property that blocks libraries from being updated.
    * Support for LTspice log files with the option : expanded netlist
    * Supporting library symbols using BLOCK primitive
    * Improved unittest on the .ASC hierarchical design
    * SimRunner simulation iterator only returns successful simulations in order to simplify error management
    * In QschEditor, the replacement of unique dot instructions (ex: .TRAN .AC .NOISE) is only done if the existing
      instruction is not commented.
    * RunTask.get_results() now returns None if a callback function is provided and the simulation has failed.
    * Bugfix: Prefix were case sensitive in SpiceEditor
    * Bugfix: Parsing netlists with extensions other than .net didn't work properly
* Version 1.2.1
    * Fix on the generation of netlists from QSPICE Schematic files.
          * Floating pins are now correctly handled. (Issue #88)
          * Support for all known QSpice components.
          * Improving testbench for the QschEditor.
* Version 1.2.0
    * Implementing a new approach to the accessing component values and parameters. Instead of using the
      get_component_value() and get_component_parameters() methods, the component values and parameters are now accessed
      directly as attributes of the component object. This change was made to make the code more readable.
      The old methods are still available for backward compatibility.
    * Improvements on the documentation.
    * Added testbench for the regular expressions used on the SpiceEditor. Improvements on the regular expressions.
    * Improvements on the usage of spicelib in Linux and MacOS using wine.
* Version 1.1.4
    * Fix on line patterns on the AsyEditor (#PR 65)
    * Fix on the X (.SUBCKT) components regex (#PR 66)
* Version 1.1.3
    * Implementing a set_component_parameters() and get_component_parameters() method on the Editor classes.
      This method allows to set and get the parameters of a component.
    * Bug Fixes:
          * AscEditor was hanging in comments. Issue #43
          * Supporting other text orientations on the AscEditor. Issue #44
          * Allow other encodings in AscEditor. Issues #45 and #48
    * Supporting lines, rectangles, circles and arcs in AscEditor.
    * Improving the regex for the component values in the SpiceEditor.
* Version 1.1.2
    * Fixes on the readme_update.py script. Was not supporting spaces after the []
    * Solving issue PyLTspice Issue #138. Hierarchical edits to ASC files are now supported.
* Version 1.1.1
    * Supporting hierarchical edits on both QSPICE and LTspice schematics
    * Skipping the need of the rich library on examples
    * Giving feedback on the search for symbols on the ASC to QSCH conversion
    * Improvement on Documentation
    * Adding examples and unittests on hiearchical edits
    * Giving access to hidden properties (asc_file_path in AscEditor and qsch_file_path in QschEditor)
    * Refactoring save_netlist() method in QschEditor class
    * Supporting arcs and rectangles on AsyReader
    * Adding file_search.py containing utility functions for searching files
    * Adding windows_short_names.py containing a code to get the 8.3 Windows short names.
* Version 1.1.0
    * First usable version of a LTspice to QSPICE schematic converter.
* Version 1.0.4
    * Adding the missing the asc_to_qsch_data.xml to the package
    * Adding a MANIFEST.in to the project
    * Adding keywords to the project.toml
* Version 1.0.3
    * Correcting the generation of a .net from the QschEditor.
* Version 1.0.2
    * Correction on the log file data export. Each column is guaranteed to have its own title.
    * Fixes on the generation of netlists from QSPICE Schematic files
* Version 1.0.1
    * Timeout always default to No timeout.
    * Restructure the way netlists are read and written, so to be able to read and write netlists from different
      simulator
      schematics.
    * Added a method add_sources() to copy files from the client to the spice server.
    * Moving CLI scripts to their own directory
    * Adding a script that allows to insert code into a README.md file
    * Supporting capital "K" for kilo in the spice and schematic editors.
* Vesion 0.9
    * SimAnalysis supporting both QSPICE and LTSpice logfiles.
    * FastWorstCaseAnalysis algorithm implemented
    * Fix on the log reading of fourier data.
    * Adding a parameter host to the SimServer class which then passed to the SimpleXMLRPCServer.
* Version 0.8
    * Important Bugfix on the LTComplex class.
    * Fixes and enhancing the analysis toolkit.
* Version 0.7
    * Setting the default verbose to False.
    * Implementing the Sensitivity Analysis.
    * Improving the sim_analysis so to be able to analyse simulation results.
    * Renamed editors .write_netlist() to .save_netlist(). The former is kept
      for legacy purposes.
    * Improving the get_measure_value() method to be able to return the value
      of a measure in a specific step.
* Version 0.6
    * Implementing a conversion from QSPICE Schematics .qsch to spice files
    * Improving the Analysis Toolkit to support adding instructions directly
      to the WorstCase and Montecarlo classes.
    * Using dataclasses to store the fourier information on LTSpiceLogReader.
    * Exporting fourier data into a separate log file: `logfile`.fourier
    * Making LTComplex a subclass of Python built-in complex class.
* Version 0.5
    * Reading QSPICE .AC and .OP simulation results from qraw files
    * Parsing of QSPICE log and measure files
    * Enabling the Histogram.py to read log files directly (only for LTSpice)
    * Fixing a bug on the LTSpiceLogReader class that was not correctly exporting
      the data when there fourier data was present.
    * Enabling the creation of blank netlists (Thanks to @rliangcn)
    * Correction on the Mac OSX process name for LTSpice (Thanks to Wynand M.)
* Version 0.4
    * Implementing the callback argument in the SimRunner class.
    * Moved simulator classes into a separate package.
* Version 0.3
    * Cloning and renaming from PyLTSpice 4.1.2
    * Starting at 0.3 to align with the spicelib in PyPi<|MERGE_RESOLUTION|>--- conflicted
+++ resolved
@@ -1047,12 +1047,8 @@
 ## History
 
 * Version 1.4.5
-<<<<<<< HEAD
-    * Fixing Issue #236 - Inconsistent formulas in montecarlo.py
-    * Fixing Issue #235 - Incorrect behavior of DeviationType.minmax 
-=======
+    * Fixing Issue #235 and #236 - Inconsistent formulas in montecarlo.py and in tolerance_deviations.py
     * Fixing Issue #233 and #234 - `run_server` enhancements and platform compatibility
->>>>>>> d47059d3
     * Fixing Issue #224 - Allow maintenance of `.control` sections
     * Fixing Issue #219 - Provide an option for defining the directory in which spice is executed
     * Fixing Issue #218 - Allow reading of multiple plots from 1 raw file
