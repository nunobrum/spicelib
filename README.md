# README <!-- omit in toc -->

_current version: 1.4.3_

*spicelib* is a toolchain of python utilities design to interact with spice simulators, as for example:

* LTspice
* Ngspice
* QSPICE
* Xyce

[Ad] For finding the best values for passive components I've created the [WizEIA Calculator](https://WizEIA.com).
It's awesome.

-- Nuno Brum, creator of this library.


**Table of Contents**

- [What is contained in this repository](#what-is-contained-in-this-repository)
  - [Main Tools](#main-tools)
  - [Main Classes](#main-classes)
- [How to Install](#how-to-install)
  - [Updating spicelib](#updating-spicelib)
  - [Using GITHub](#using-github)
- [How to use](#how-to-use)
- [LICENSE](#license)
- [Main modules](#main-modules)
  - [RawRead](#rawread)
  - [RawWrite](#rawwrite)
  - [SpiceEditor, AscEditor, QschEditor and SimRunner](#spiceeditor-asceditor-qscheditor-and-simrunner)
    - [SimStepper](#simstepper)
    - [Simulators and Windows, Linux and MacOS compatibility](#simulators-and-windows-linux-and-macos-compatibility)
    - [Executable and Library paths](#executable-and-library-paths)
    - [Runner log redirection](#runner-log-redirection)
    - [Adding search paths for symbols and library files](#adding-search-paths-for-symbols-and-library-files)
    - [Limitations and specifics of SpiceEditor](#limitations-and-specifics-of-spiceeditor)
    - [Limitations and specifics of AscEditor](#limitations-and-specifics-of-asceditor)
    - [Hierarchial circuits: reading and editing](#hierarchial-circuits-reading-and-editing)
  - [Simulation Analysis Toolkit](#simulation-analysis-toolkit)
  - [ltsteps](#ltsteps)
- [Command Line Interface](#command-line-interface)
  - [ltsteps.exe](#ltstepsexe)
  - [histogram.exe](#histogramexe)
  - [raw\_convert.exe](#raw_convertexe)
  - [rawplot.exe](#rawplotexe)
  - [run\_server.exe](#run_serverexe)
  - [asc\_to\_qsch.exe](#asc_to_qschexe)
- [Other functions](#other-functions)
  - [log\\semi\_dev\_op\_reader.opLogReader](#logsemi_dev_op_readeroplogreader)
- [Debug Logging](#debug-logging)
  - [Single Module Logging](#single-module-logging)
- [To whom do I talk?](#to-whom-do-i-talk)
- [History](#history)

## What is contained in this repository

### Main Tools

* __Analysis Toolkit__
  A set of tools that prepare an LTspice netlist for a Montecarlo or Worst Case Analysis. The device tolerances are set
  by the user and the netlist is updated accordingly. The netlist can then be used with the SimRunner to run a batch of
  simulations or with the LTspice GUI.

* __ltsteps.exe__
  An utility that extracts from LTspice output files data, and formats it for import in a spreadsheet, such like Excel
  or Calc.

* __histogram.exe__
  A python script that uses numpy and matplotlib to create a histogram and calculate the sigma deviations. This is
  useful for Monte-Carlo analysis.

(Note that the extension '.exe' is only available on Windows. On MacOS or Linux, the commands will have the same name,
but without '.exe')

### Main Classes

* __AscEditor/QschEditor/SpiceEditor__
  Classes for the manipulation of respectively:

    * LTspice `.asc` files
    * QSPICE `.qsch` files
    * SPICE netlists (from no matter what simulator)

  without having to open the schematic in a GUI. The simulations can then be run in batch mode (see SimRunner). Examples
  of functions provided:

```python
from spicelib.editor import SpiceEditor

netlist = SpiceEditor("example.net")
netlist.set_element_model('D1', '1N4148')  # Replaces the Diode D1 with the model 1N4148
netlist.set_component_value('R2', '33k')  # Replaces the value of R2 by 33k
netlist['R2'].value = 33000  # Same as above
netlist.set_component_value('V1', '5')  # Replaces the value of V1 by 5
netlist['V1'].value = 5  # Same as above
netlist.set_parameters(run=1, TEMP=80)  # Creates or updates the netlist to have .PARAM run=1 or .PARAM TEMP=80
netlist.add_instructions(".STEP run -1 1023 1", ".dc V1 -5 5")
netlist.remove_instruction(".STEP run -1 1023 1")  # Removes previously added instruction
netlist.reset_netlist()  # Resets all edits done to the netlist.
netlist.set_component_parameters('R1', temp=25, pwr=None)  # Sets or removes additional parameters
netlist['R1'].set_params(temp=25, pwr=None)  # Same as above
# The two equivalent instructions below manipulate X1 instance of a subcircuit.
netlist.get_subcircuit('X1').set_component_parameters('R1', temp=25, pwr=None)  # Sets or removes on a component
netlist['X1:R1'].params = dict(temp=25, pwr=None)  # Same as above
# the  instructions below update a subcircuit, which will impact all its instances
subc = netlist.get_subcircuit_named("MYSUBCKT")
subc.set_component_parameters('R1', 'R1', temp=25, pwr=None)  # sets temp to 25 and removes pwr
subc['R1'].params = dict(temp=25, pwr=None)  # same as the above instruction
# The next two equivalent instructions set the R1 value on .SUBCKT MYSUBCKT R1 to 1k 
subc.set_component_value('R1', 1000)
subc['R1'].value = 1000  # Same as the above
```

* __SimRunner__
  A class that can be used to run LTspice/QSPICE/Ngspice/Xyce simulations in batch mode without having to open the
  corresponding GUI.
  This, in cooperation with the above mentioned xxxEditor classes, is useful because:

    * It can overcome the limitation of only stepping 3 parameters
    * Different types of simulations .TRAN .AC .NOISE can be run in a single batch
    * The RAW Files are smaller and easier to handle
    * When used with RawRead and ltsteps, validation of the circuit can be done automatically
    * Different models can be simulated in a single batch

* __RawRead__
  A class that serves to read raw files into a python class.

* __RawWrite__
  A class to write RAW files that can be read by the LTspice Wave Application.

## How to Install

`pip install spicelib`

### Updating spicelib

`pip install --upgrade spicelib`

### Using GITHub

`git clone https://github.com/nunobrum/spicelib.git`

If using this method it would be good to add the path where you cloned the site to python path.

`import sys`  
`sys.path.append(<path to spicelib>)`

## How to use

Here follows a quick outlook on how to use each of the tools.

More comprehensive documentation can be found in <https://spicelib.readthedocs.io/en/latest/>

## LICENSE

GNU V3 License
(refer to the LICENSE file)

## Main modules

### RawRead

The example below reads the data from a Spice Simulation called
"TRAN - STEP.raw" and displays all steps of the "I(R1)" trace in a matplotlib plot

 ```python
from spicelib import RawRead

from matplotlib import pyplot as plt

rawfile = RawRead("./testfiles/TRAN - STEP.raw")

print(rawfile.get_trace_names())
print(rawfile.get_raw_property())

IR1 = rawfile.get_trace("I(R1)")
x = rawfile.get_trace('time')  # Gets the time axis
steps = rawfile.get_steps()
for step in range(len(steps)):
    # print(steps[step])
    plt.plot(x.get_wave(step), IR1.get_wave(step), label=steps[step])

plt.legend()  # order a legend
plt.show()
 ```

-- in examples/raw_read_example.py

### RawWrite

The following example writes a RAW file with a 3 milliseconds transient simulation sine with a 10kHz and a cosine with
9.997kHz

 ```python
import numpy as np
from spicelib import Trace, RawWrite
LW = RawWrite(fastacces=False)
tx = Trace('time', np.arange(0.0, 3e-3, 997E-11))
vy = Trace('N001', np.sin(2 * np.pi * tx.data * 10000))
vz = Trace('N002', np.cos(2 * np.pi * tx.data * 9970))
LW.add_trace(tx)
LW.add_trace(vy)
LW.add_trace(vz)
LW.save("./testfiles/teste_snippet1.raw")
 ```

-- in examples/raw_write_example.py [Example 1]

### SpiceEditor, AscEditor, QschEditor and SimRunner

These modules are used to prepare and launch SPICE simulations.

The editors can be used change component values, parameters or simulation commands. After the simulation is run, the
results then can be processed with either the RawRead or with the LTSpiceLogReader module to read the log file which can
contain .MEAS results.

Here follows an example of operation.

```python
from spicelib import SimRunner
from spicelib import SpiceEditor

from spicelib.simulators.ltspice_simulator import LTspice

# select spice model
runner = SimRunner(simulator=LTspice, output_folder='./temp')
netlist = SpiceEditor('./testfiles/Batch_Test.net')
# set default arguments
netlist.set_parameters(res=0, cap=100e-6)
netlist['R2'].value = '2k'  # Modifying the value of a resistor
netlist.set_component_value('R1', '4k')  # Alternative way of modifying the value of a resistor.
# Set component temperature, Tc 50ppm, remove power rating :
netlist.set_component_parameters('R1', temp=100, tc=0.000050, pwr=None)
netlist['R1'].set_params(temp=100, tc=0.000050, pwr=None)  # Alternative way of setting parameters. Same as the above.
# Modifying the behavior of the voltage source
netlist.set_element_model('V3', "SINE(0 1 3k 0 0 0)")
netlist['V3'].model = "SINE(0 1 3k 0 0 0)"  # Alternative way of modifying the behaviour. Same as the above.
netlist.set_component_value('XU1:C2', 20e-12)  # modifying a component in the subcircuit XU1 instance
netlist.get_subcircuit_named('AD820_ALT')['C13'].value = '2p'  # This changes the value of C13 inside the subcircuit AD820.
# Applies to all instances of the subcircuit
netlist.add_instructions(
    "; Simulation settings",
    ";.param run = 0"
)
netlist.set_parameter('run', 0)
alt_solver = True
for opamp in ('AD712', 'AD820_ALT_XU1'):  # When updating an instance, the instance name gets appended to the subcircuit
    netlist['XU1'].model = opamp
    # or netlist.set_element_model('XU1', opamp)
    for supply_voltage in (5, 10, 15):
        netlist['V1'].value = supply_voltage
        netlist['V2'].value = -supply_voltage
        print("simulating OpAmp", opamp, "Voltage", supply_voltage)

        # small example on how to use options, here how to force the solver
        opts = []
        if alt_solver:
            opts.append('-alt')
        else:
            opts.append('-norm')

        runner.run(netlist, switches=opts, exe_log=True)  # run, and log console output fo file
        
for raw, log in runner:
    print("Raw file: %s, Log file: %s" % (raw, log))
    # do something with the data
    # raw_data = RawRead(raw)
    # log_data = LTSpiceLogReader(log)
    # ...

# Sim Statistics
print('Successful/Total Simulations: ' + str(runner.okSim) + '/' + str(runner.runno))

enter = input("Press enter to delete created files")
if enter == '':
    runner.cleanup_files()
```

-- in examples/sim_runner_example.py

The example above is using the SpiceEditor to modify a spice netlist, but it is also possible to use the AscEditor to
directly modify a .asc file. The edited .asc file can be opened by the LTspice GUI and the simulation can be run from
there. It is also possible to open a .asc file and to generate a spice netlist from it.

#### SimStepper

To avoid having loops inside loops spicelib can handle the work of making multi-dimensional sweeps using the SimStepper
class. The code in the previous section can be writen as shown here.

```python
import os

from spicelib import SpiceEditor, SimRunner
from spicelib.simulators.ltspice_simulator import LTspice
from spicelib.sim.sim_stepping import SimStepper


def processing_data(raw_file, log_file):
    print("Handling the simulation data of %s" % log_file)


runner = SimRunner(parallel_sims=4, output_folder='./temp2', simulator=LTspice)

# select spice model
Stepper = SimStepper(SpiceEditor("./testfiles/Batch_Test.net"), runner)
# set default arguments

Stepper.set_parameters(res=0, cap=100e-6)
Stepper.set_component_value('R2', '2k')
Stepper.set_component_value('R1', '4k')
Stepper.set_element_model('V3', "SINE(0 1 3k 0 0 0)")
# define simulation
Stepper.add_instructions(
    "; Simulation settings",
    ";.param run = 0"
)
Stepper.set_parameter('run', 0)
Stepper.set_parameter('test_param2', 20)
Stepper.add_model_sweep('XU1', ('AD712', 'AD820_ALT'))
Stepper.add_value_sweep('V1', (5, 10, 15))
# Stepper.add_value_sweep('V1', (-5, -10, -15))

run_netlist_file = "run_OPAMP_{XU1}_VDD_{V1}.net"
Stepper.run_all(callback=processing_data, filenamer=run_netlist_file.format)

# Sim Statistics
print('Successful/Total Simulations: ' + str(Stepper.okSim) + '/' + str(Stepper.runno))
Stepper.export_step_info("./temp2/export.csv")
runner.cleanup_files()
```

-- in examples/sim_stepper_example.py

The SimStepper methods

 * add_value_sweep(ref, iterable) 
 * add_model_sweep(ref, iterable) 
 * add_param_sweep(name, iterable) 

receive as first argument the component or parameter reference as the first argument and an iterable object such as a 
list or a generator as a second argument. 

When the run_all() method is called, it will make run a simulation per each combination of values. On the example above 
it will make the simulations: 

`(XU1, V1) in (("AD712", 5), ("AD712", 10), ("AD712", 15), ("AD820_ALT", 5), ("AD820_ALT", 10), ("AD820_ALT", 15))`   

It should be noted that for each sweep method added it will add a new dimension simulation space. 
In other words, the total number of simulations will be the product of each vector length. There is no restriction to
the number of simulations to be done, however, a huge number of simulation will take a long time to execute and may
occupy a considerable amount of space on the disk.

#### Simulators and Windows, Linux and MacOS compatibility

The **LTspice** class tries to detect the correct path of the LTspice installation depending on the platform. On Linux
it expects LTspice to be installed under wine. On MacOS, it first looks for LTspice installed under wine, and when it
cannot be found, it will look for native LTspice. The reason is that the command line interface of the native LTspice is
severely limited.

If you use the native LTspice, please make sure that you have installed the libraries via Settings: `Operation`
tab, `Model Update` button.

**Ngspice** runs natively under Windows, Linux and MacOS (via brew). This library works with Ngspice CLI, and tries to
detect the correct executable path, no matter the platform. It cannot (yet) work with the shared library version of
Ngspice that is delivered with for example Kicad, you will need to install the CLI version. You can however use Kicad as
the schema editor and subsequently save the Ngspice netlist to use it with this library.

For the other simulators, built-in Linux/MacOS support is coming, but you can always try to use it under Linux via
setting of the executable paths.

#### Executable and Library paths

A large variety of standard paths are automatically detected. To see what paths are detected:

```python
from spicelib.sim.sim_runner import SimRunner
from spicelib.simulators.ltspice_simulator import LTspice

runner = SimRunner(output_folder='./tmp', simulator=LTspice)
# Show the executable path
print(runner.simulator.spice_exe)
print(runner.simulator.process_name)
# Show the default library paths of that simulator. This is deduced from `spice_exe`
print(runner.simulator.get_default_library_paths())
```

If you want, you can set your own **executable paths**, via the two variables shown above:

* `spice_exe`: a list of with the commands that invoke the sumulator. Do not include command line options to the
  simulator here.
* `process_name`: the process name as visible to the OS.

You can also use `simulator.create_from()`.

The **library paths** are needed for the editors. However, the default library paths depend on the simulator used, its
installation path, and if that simulator runs under wine or not. The function `editor.prepare_for_simulator()` allows
you to tell the editor what simulator is used, and its library paths. This not always needed however:

* `AscEditor` and `SpiceEditor` presume that LTspice is used.
* `QschEditor` presumes that QSPICE is used.

This will of course not work out if you use the editors on other simulators (as can be the case with `SpiceEditor`), or
if you have manually set the simulator's executable path. In those cases you will want to inform your editor of that
change via `editor.prepare_for_simulator()`.

If you want, you can also specify library and symbol search paths using `editor.set_custom_library_paths()`.

**Example**:

```python
# ** Simulator executable paths
from spicelib.simulators.ltspice_simulator import LTspice
from spicelib.sim.sim_runner import SimRunner
from spicelib.editor.asc_editor import AscEditor


# OPTION 1: via subclassing
class MySpiceInstallation(LTspice):
    spice_exe = ['wine', '/custompath/LTspice.exe']
    process_name = 'wine'


runner = SimRunner(output_folder='./tmp', simulator=MySpiceInstallation)

# OPTION 2: or via direct creation. If you do not specify the process_name,
# it will be guessed via `simulator.guess_process_name()`.
runner = SimRunner(output_folder='./tmp',
                   simulator=LTspice.create_from('wine /custompath/LTspice.exe')
                   )

# ** Editor library paths

# In case of non standard paths, or a change of the default simulator, it is preferred to
# inform your editor of it, so it can better guess the library paths. 
AscEditor.prepare_for_simulator(MySpiceInstallation)

# You can also add your own library paths to the search paths
AscEditor.set_custom_library_paths("/mypath/lib/sub",
                                   "/mypath/lib/sym",
                                   "/mypath/lib/sym/OpAmps",
                                   "/mypath/lib/cmp")

```

#### Runner log redirection

When you use wine (on Linux or MacOS) or a simulator like NGspice, or if you run simultaneous simulators,
you may want to redirect the output of `run()` or `run_now()` or `create_netlist()`, as it prints a lot of
console messages without much value. Real time redirecting to the logger is unfortunately not easy, especially
with the simultaneous runner. You can redirect the output for example with:

```python
# force command console output to a separate file, which is
# named like the netlist file, but with extension ".exe.log"
runner.run(netlist, exe_log=True)
```

This is supported on both the SimRunner and directly on the various simulators (LTspice,..).
The runner client server function (see `SimClient`) does not (yet) support this, but it is less bothersome there.

#### Adding search paths for symbols and library files

LTspice allows users to add Search Paths for symbol and libraries. This is very helpful when sharing non-native
libraries and symbols between different projects. The `spicelib` supports this feature by using the
set_custom_library_paths() class method as is exemplified in the code snippet below.

```python
from spicelib import AscEditor

AscEditor.set_custom_library_paths([r"C:\work\MyLTspiceSymbols", r"C:\work\MyLTspiceLibraries"])
```

The user can specify one or more search paths. Note that each call to this method will invalidate previously set search
paths. Also, note that this is a class method in all available editors (SpiceEditor, AscEditor and QschEditor), this
means that updating one instantiation, will update all other instances of the same class.

#### Limitations and specifics of SpiceEditor

Not all elements support value editing or parameter editing, and not all elements are supported by all Spice variants.

| Type | Description | Form | Value editing | Parameter editing |
|:---:|:---|:---|:---:|:---:|
| A | Special Functions |  | no | no |
| B | Arbitrary Behavioral Voltage or Current Sources | `Bxxx n+ n- (i\|v\|r\|p)=value [parmkey=parmvalue]...` | yes (4) | yes |
| C | Capacitor | `Cxxx n1 n2 value [parmkey=parmvalue]...` | yes (1)(5)| yes |
| D | Diode | `Dxxx anode cathode value [parmkey=parmvalue]...` | holds model | yes (2) |
| E | Voltage Dependent Voltage Source | `Exxx n+ n- [nc+ nc-] value...` | (6) | not separately |
| F | Current Dependent Current Source | `Fxxx n+ n- value...` | includes parameters | not separately |
| G | Voltage Dependent Current Source | `Gxxx n+ n- [nc+ nc-] value...` | (6) | not separately |
| H | Current Dependent Voltage Source | `Hxxx n+ n- value...` | includes parameters | not separately |
| I | Current Source | `Ixxx n+ n- value [parmkey=parmvalue]...` | yes, can be value or expression | yes |
| J | JFET | `Jxxx n+ n- value [parmkey=parmvalue]...` | holds model | yes (2) |
| K | Mutual Inductance | `Kxxx L1 L2 [L3 ...] value` | yes | no |
| L | Inductor | `Lxxx n1 n2 value [parmkey=parmvalue]...` | yes (1) | yes |
| M | MOSFET | `Mxxx Nd Ng Ns [Nb] value [parmkey=parmvalue]...` | holds model | yes (2) |
| O | Lossy Transmission Line | `Oxxx L+ L- R+ R- value [parmkey=parmvalue]...` | holds model | yes |
| P<br>(ngspice) | Coupled Multiconductor Line | `Pxxx NI1 NI2...NIX GND1 NO1 NO2...NOX GND2 value [parmkey=parmvalue]...` | holds model | yes |
| P<br>(xyce) | Port Device | `Pxxx NI1 NI2 value [parmkey=parmvalue]...` | value (3) | yes |
| Q | Bipolar Transistor | `Qxxx Collector Base Emitter [Substrate] [Junction] value [parmkey=parmvalue]...` | holds model (2) | yes |
| R | Resistor | `Rxxx n1 n2 value [parmkey=parmvalue]...` | yes (1) | yes |
| S | Voltage Controlled Switch | `Sxxx n1 n2 nc+ nc- value [on\|off]` | holds model and state | no |
| T | Lossless Transmission Line | `Txxx L+ L- R+ R- [parmkey=parmvalue]...` | no | yes |
| U<br>(ltspice, ngspice) | Uniform RC-line | `Uxxx n1 n2 ncom value...` | includes parameters | not separately |
| U<br>(xyce) | Digital Devices | `Uxxx type (2..99 nodes) value [parmkey=parmvalue]...` | (6) | not separately |
| V | Voltage Source | `Vxxx n+ n- value [parmkey=parmvalue]...` | yes, can be value or expression | yes |
| W | Current Controlled Switch | `Wxxx n1 n2 Vref value [on\|off]` | holds model and state | no |
| X | Subcircuit | `Xxxx n1 n2 n3... value [parmkey=parmvalue]...` | holds subcircuit name | yes |
| Y<br>(ngspice) | Single Lossy Transmission Line | `Yxxx n1 n2 n3 n4 value [parmkey=parmvalue]...` | holds model | yes (2) |
| Y<br>(qspice)  | Piezoelectric Crystal | `Yxxx n+ n- value [parmkey=parmvalue]...` | holds frequency | yes |
| Y<br>(xyce)    | various, deprecated | | no | no |
| Z | MESFET, IGBT | `Zxxx Nd Ng Ns value [parmkey=parmvalue]...` | holds model | yes (2) |
| Ã<br>(qspice)  | MultGmAmp, RRopAmp | `Ãxxx (16 nodes) value [parmkey=parmvalue]...` | holds model | yes |
| ¥<br>(qspice)  | various | `¥xxx (16 nodes) value [parmkey=parmvalue]...` | holds model | yes |
| €<br>(qspice)  | DAC | `€xxx (32 nodes) value [parmkey=parmvalue]...` | holds model | yes |
| £<br>(qspice)  | Dual Gate Driver | `£xxx (64 nodes) value [parmkey=parmvalue]...` | holds model | yes |
| Ø<br>(qspice)  | DLL | `Øxxx (1..99 nodes) value [parmkey=parmvalue]...` | holds model | yes |
| ×<br>(qspice)  | Transformer | `×xxx (4..100 nodes) [parmkey=parmvalue]...` | no | yes |
| Ö<br>(ltspice) | Specialised OTA | `Öxxx (1..99 nodes) value [parmkey=parmvalue]...` | yes | yes |

---
Notes:

1. Can hold either the value, model name, or a formula. Formulas must be enclosed by `""` or `''` or `{}` or contain no spaces.
2. There is no proper individual support for `area`, `on`, `off` or `thermal` if they are not part of a key-value pair. Composite parameter values (like `ic=vbe, vce`  or `turns=1 .5 .5 .5`) are allowed.
3. The format specification is `[[DC] <value>]`, but the parser only supports 1 value. So value must be specified, and `DC` will be ignored, if present.
4. Can be a value or a formula. Formulas with embedded `=` signs are not supported, use `<` or `>`.
5. Charge formulated expressions (`Q=...`) are not supported.
6. Includes everything after first 2 nodes.

---

For a detailed reference to the elements, see amongst others:

* <https://ltwiki.org/files/LTspiceHelp.chm.html>
* <https://ngspice.sourceforge.io/docs/ngspice-html-manual/manual.xhtml>
* <https://github.com/KSKelvin-Github/Qspice/blob/main/Guideline/Qspice%20-%20Device%20Reference%20Guide%20by%20KSKelvin.pdf>
* <https://xyce.sandia.gov/files/xyce/Xyce_Reference_Guide_7.6.pdf>

#### Limitations and specifics of AscEditor

AscEditor has some limitations and differences in regard to SpiceEditor.

* As is visible in the LTspice GUI, it groups all component properties/parameters in different 'attributes' like '
  Value', 'Value2', 'SpiceLine', 'SpiceLine2'. Netlists do not have that concept, and place everything in one big list,
  that SpiceEditor subsequently separates in 'value' and 'parameters' for most components. To complicate things, LTspice
  distributes the parameters over all 4 attributes, with varying syntax. You must be aware of how LTspice handles the
  parameter placement if you use AscEditor.

  `AscEditor.get_component_parameters()` will show the native attributes, and tries to disect 'SpiceLine' and '
  SpiceLine2', just like `SpiceEditor.get_component_parameters()` would do.
  This means for example for a Voltage source of DC 2V, with small signal analysis AC amplitude of 1V and a series
  resistance of 3 ohm:
    * `AscEditor.get_component_value()` and `SpiceEditor.get_component_value()` -> `'2 AC 1'`
    * `AscEditor.get_component_parameters()` -> `{'Value': '2', 'Value2': 'AC 1', 'SpiceLine': 'Rser=3', 'Rser': 3}`
    * `SpiceEditor.get_component_parameters()` -> `{'Rser': 3}`
    * Please note that if you want to remove the small signal analysis AC amplitude, you MUST use
        * `AscEditor.set_component_parameters(..,'Value2','')`, as `set_component_value()` will only affect 'Value'
        * `SpiceEditor.set_component_value(..,'2')`
    * with both editors, you can use `...set_component_parameters(.., Rser=5)`
* When adressing components, SpiceEditor requires you to include the prefix in the component name, like `XU1` for an
  OpAmp. AscEditor will require `U1`.
* AscEditor and SpiceEditor only work with the information in their respective schema/circuit files. The problem is that
  LTspice does not store any of the underlying symbol's default parameter values in the .asc files. SpiceEditor works on
  netlists, and netlists do contain all parameters.

  This can affect the behaviour when using symbols like `OpAmps/UniversalOpAmp2`. Although the LTspice GUI shows the
  parameters like `Avol`, `GBW` and `Vos`, even when they have the default
  values, `AscEditor.get_component_parameters()` will not return these parameters unless they have been
  modified. `SpiceEditor.get_component_parameters()` on the contrary will show all parameters, regardless of if they
  were modified. It is however possible for AscEditor to set or modify the parameters
  with `AscEditor.set_component_parameters()`.
  Example:  `set_component_parameters("U1", Value2="Avol=2Meg GBW=10Meg Slew=10Meg")`.

  Note here that you must know the correct attribute holding that parameter, and make sure that you know and set all the
  other parameters in that attribute. If the attribute is in 'SpiceLine' however (as with the majority of the simpler
  components), you may address the parameter individually (see the voltage source example above).

Resumed, it is better to use SpiceEditor than AscEditor, as it is more straightforward. On MacOS, it is recommended to
use LTspice under wine, or to export the netlist manually, as MacOS's LTspice does not support automated export of
netlists.

#### Hierarchial circuits: reading and editing

* Circuits can refer to other circuits (subcircuits) and to components, be it from other circuit or netlist files, or
  from libraries.
* Subcircuits can contain other subcircuits
* Internal components in components/subcircuits that are loaded from libraries can be read, but not modified.

Examples:

Imagine a top circuit that refers to a subcircuit 'X1' that is not in a library,
but in a separate '.asc' or '.net' file (depending on your editor).
That subcircuit has a compoment 'L1'.

The following is all possible:

```python
import spicelib

# my_edt = spicelib.AscEditor("top_circuit.asc")
my_edt = spicelib.SpiceEditor("top_circuit.net")  # or from a netlist...

print(my_edt.get_subcircuit("X1").get_components())  # prints ['C1', 'X2', 'L1']

# The following are equivalent:
v = my_edt.get_component_value("X1:L1")
v = my_edt.get_subcircuit("X1").get_component_value("L1")
v = my_edt["X1:L1"].value

# Likewise, the following are equivalent:
# Note that this will not work if the component X1 is from a library. See note 3 below.
my_edt.set_component_value("X1:L1", 2e-6)  # sets L1  in X1 instance to 2uH
my_edt["X1:L1"].value = 2e-6  # Same as the instruction above

# Likewise, for accessing parameters the following are equivalent:
l = my_edt.get_subcircuit("X1").get_component_parameters('C1')
l = my_edt["X1:C1"].params

# Likewise, the following are equivalent:
# Note that this will not work if the component X1 is from a library. See note 3 below.
my_edt.get_subcircuit("X1").set_component_parameters("C1", Rser=1)
my_edt["X1:C1"].set_params(Rser=1)
my_edt["X1:C1"].params = dict(Rser=1)

# The same goes for SpiceEditor, only that you should use 'XX1' instead of 'X1'
```

*NOTE 1: The code above sets only the instance of a subcircuit. A copy of it is done prior to making edits.
To update all instances of a subcircuit, the subcircuit needs to be be manipulated directly, as is done below.*

*NOTE 2: This implementation changes on the AscEditor and QschEditor.*

*NOTE 3: You cannot modify values or parameters of components/subcircuits from a library. An exception will
occur in that case. If you want to modify, you should therefore include the component/subcircuit in your file.
It may be best to rename that subcircuit, since ltspice 24+ will not allow a 'local' subcircuit and a lib to
refer to the same subcircuit name. You can only avoid renaming it if you no longer use the subcircuit under
its original name.
Know that executing any of the 'write' commands creates a new subcircuit under a new name, called
`{subcircuit_model_name}_{component_name}`, like `AD820_X1`, and sets the model of `X1` to `AD820_X1`.*

```python
import spicelib

my_edt = spicelib.SpiceEditor("top_circuit.net")
my_sub = my_edt.get_subcircuit_named("MYSUBCKT")

print(my_sub.get_components())  # prints ['C1', 'X2', 'L1']

# The following are equivalent:
v = my_sub.get_component_value("L1")
v = my_sub["L1"].value

# Note that this will not work if the component X1 is from a library. An exception will occur in that case.
my_sub.set_component_value("L1", 2e-6)  # sets L1  in X1 instance to 2uH
my_sub["L1"].value = 2e-6  # Same as the instructionn above

# Likewise, for accessing parameters the following are equivalent:
l = my_sub.get_component_parameters('C1')
l = my_sub["C1"].params

# Likewise, the following are equivalent:
# Note that this will not work if the component X1 is from a library. An exception will occur in that case.
my_sub.set_component_parameters("C1", Rser=1)
my_sub["C1"].set_params(Rser=1)
my_sub["C1"].params = dict(Rser=1)
```

### Simulation Analysis Toolkit

The AscEditor can be used with the Simulation Analysis Toolkit to perform Monte Carlo or Wost Case simulations.
These simulations can either be done on the LTSpice GUI or using the Runner Class described above.

Let's consider the following circuit:

![Sallen-Key Amplifier](./doc/modules/sallenkey.png "Sallen-Key Amplifier")

When performing a Monte Carlo simulation on this circuit, we need to manually modify the value of each component,
and then add the .step command for making several runs on the same circuit.
To simplify this process, the AscEditor class can be used as exemplified below:

```python
from spicelib import AscEditor, SimRunner  # Imports the class that manipulates the asc file
from spicelib.sim.tookit.montecarlo import Montecarlo  # Imports the Montecarlo toolkit class
from spicelib.simulators.ltspice_simulator import LTspice

sallenkey = AscEditor("./testfiles/sallenkey.asc")  # Reads the asc file into memory
runner = SimRunner(simulator=LTspice, output_folder='./temp_mc',
                   verbose=True)  # Instantiates the runner with a temp folder set
mc = Montecarlo(sallenkey, runner)  # Instantiates the Montecarlo class, with the asc file already in memory

# The following lines set the default tolerances for the components
mc.set_tolerance('R', 0.01)  # 1% tolerance, default distribution is uniform
mc.set_tolerance('C', 0.1, distribution='uniform')  # 10% tolerance, explicit uniform distribution
mc.set_tolerance('V', 0.1, distribution='normal')  # 10% tolerance, but using a normal distribution

# Some components can have a different tolerance
mc.set_tolerance('R1', 0.05)  # 5% tolerance for R1 only. This only overrides the default tolerance for R1

# Tolerances can be set for parameters as well
mc.set_parameter_deviation('Vos', 3e-4, 5e-3, 'uniform')  # The keyword 'distribution' is optional
mc.prepare_testbench(num_runs=1000)  # Prepares the testbench for 1000 simulations

manually_simulating_in_LTspice = False

if manually_simulating_in_LTspice:
    # Finally the netlist is saved to a file. This file contains all the instructions to run the simulation in LTspice
    mc.save_netlist('./testfiles/temp/sallenkey_mc.asc')
```

-- in examples/run_montecarlo.py [Example 1]

When opening the created sallenkey_mc.net file, we can see that the following circuit.

![Sallen-Key Amplifier with Montecarlo](./doc/modules/sallenkey_mc.png "Sallen-Key Amplifier with Montecarlo")

The following updates were made to the circuit:

* The value of each component was replaced by a function that generates a random value within the specified tolerance.
* The .step param run command was added to the netlist. Starts at -1 which it's the nominal value simulation, and
  finishes that the number of simulations specified in the prepare_testbench() method.
* A default value for the run parameter was added. This is useful if the .step param run is commented out.
* The R1 tolerance is different from the other resistors. This is because the tolerance was explicitly set for R1.
* The Vos parameter was added to the .param list. This is because the parameter was explicitly set using the
  set_parameter_deviation method.
* Functions utol, ntol and urng were added to the .func list. These functions are used to generate random values.
  Uniform distributions use the LTSpice built-in mc(x, tol) and flat(x) functions, while normal distributions use the
  gauss(x) function.

Similarly, the worst case analysis can also be setup by using the class WorstCaseAnalysis, as exemplified below:

```python
import logging

import spicelib
from spicelib import AscEditor, SimRunner  # Imports the class that manipulates the asc file
from spicelib.sim.tookit.worst_case import WorstCaseAnalysis
from spicelib.simulators.ltspice_simulator import LTspice

spicelib.set_log_level(logging.INFO)

sallenkey = AscEditor("./testfiles/sallenkey.asc")  # Reads the asc file into memory
runner = SimRunner(simulator=LTspice, output_folder='./temp_wca', verbose=True)  # Instantiates the runner with a temp folder set
wca = WorstCaseAnalysis(sallenkey, runner)  # Instantiates the Worst Case Analysis class

# The following lines set the default tolerances for the components
wca.set_tolerance('R', 0.01)  # 1% tolerance
wca.set_tolerance('C', 0.1)  # 10% tolerance
# wca.set_tolerance('V', 0.1)  # 10% tolerance. For Worst Case analysis, the distribution is irrelevant
wca.set_tolerance('I', 0.1)  # 10% tolerance. For Worst Case analysis, the distribution is irrelevant
# Some components can have a different tolerance
wca.set_tolerance('R1', 0.05)  # 5% tolerance for R1 only. This only overrides the default tolerance for R1
wca.set_tolerance('R4', 0.0)  # 5% tolerance for R1 only. This only overrides the default tolerance for R1

# Tolerances can be set for parameters as well.
wca.set_parameter_deviation('Vos', 3e-4, 5e-3)

# Finally the netlist is saved to a file
wca.save_netlist('./testfiles/sallenkey_wc.asc')
```

-- in examples/run_worst_case.py [Example 1]

When opening the created sallenkey_wc.net file, we can see that the following circuit.

![Sallen-Key Amplifier with WCA](./doc/modules/sallenkey_wc.png "Sallen-Key Amplifier with WCA")

The following updates were made to the circuit:

* The value of each component was replaced by a function that generates a nominal, minimum and maximum value depending
  on the run parameter and is assigned a unique index number. (R1=0, Vos=1, R2=2, ... V2=7, VIN=8)
  The unique number corresponds to the bit position of the run parameter. Bit 0 corresponds to the minimum value and
  bit 1 corresponds to the maximum value. Calculating all possible permutations of maximum and minimum values for each
  component, we get 2**9 = 512 possible combinations. This maps into a 9 bit binary number, which is the run parameter.
* The .step param run command was added to the netlist. It starts at -1 which it's the nominal value simulation, then 0
  which corresponds to the minimum value for each component, then it makes all combinations of minimum and maximum
  values until 511, which is the simulation with all maximum values.
* A default value for the run parameter was added. This is useful if the .step param run is commented out.
* The R1 tolerance is different from the other resistors. This is because the tolerance was explicitly set for R1.
* The wc() function is added to the circuit. This function is used to calculate the worst case value for each component,
  given a tolerance value and its respective index.
* The wc1() function is added to the circuit. This function is used to calculate the worst case value for each
  component,
  given a minimum and maximum value and its respective index.

### ltsteps

This module defines a class that can be used to parse LTSpice log files where the information about .STEP information is
written. There are two possible usages of this module, either programmatically by importing the module and then
accessing data through the class as exemplified here:

```python
#!/usr/bin/env python
# coding=utf-8

from spicelib.log.ltsteps import LTSpiceLogReader

data = LTSpiceLogReader("./testfiles/Batch_Test_Simple_1.log")

print("Number of steps  :", data.step_count)
step_names = data.get_step_vars()
meas_names = data.get_measure_names()

# Printing Headers
print(' '.join([f"{step:15s}" for step in step_names]), end='')  # Print steps names with no new line
print(' '.join([f"{name:15s}" for name in meas_names]), end='\n')
# Printing data
for i in range(data.step_count):
    print(' '.join([f"{data[step][i]:15}" for step in step_names]), end='')  # Print steps names with no new line
    print(' '.join([f"{data[name][i]:15}" for name in meas_names]), end='\n')  # Print Header

print("Total number of measures found :", data.measure_count)
```

-- in examples/ltsteps_example.py

The second possibility is to use the module directly on the command line

## Command Line Interface

The following tools will be installed when you install the library via pip. The extension '.exe' is only available on
Windows. On MacOS or Linux, the commands will have the same name, but without '.exe'. The executables are simple links
to python scripts with the same name, of which the majority can be found in the package's 'scripts' directory.

### ltsteps.exe

```text
Usage: ltsteps [filename]
```

The `filename` can be either be a log file (.log), a data export file (.txt) or a measurement output file (.meas)
This will process all the data and export it automatically into a text file with the extension (tlog, tsv, tmeas)
where the data read is formatted into a more convenient tab separated format. In case the `filename` is not provided,
the
script will scan the directory and process the newest log, txt or out file found.

### histogram.exe

This module uses the data inside on the filename to produce a histogram image.

 ```text
Usage: histogram [options] LOG_FILE TRACE

Options:
  --version             show program's version number and exit
  -h, --help            show this help message and exit
  -s SIGMA, --sigma=SIGMA
                        Sigma to be used in the distribution fit. Default=3
  -n NBINS, --nbins=NBINS
                        Number of bins to be used in the histogram. Default=20
  -c FILTERS, --condition=FILTERS
                        Filter condition writen in python. More than one
                        expression can be added but each expression should be
                        preceded by -c. EXAMPLE: -c V(N001)>4 -c parameter==1
                        -c  I(V1)<0.5
  -f FORMAT, --format=FORMAT
                        Format string for the X axis. Example: -f %3.4f
  -t TITLE, --title=TITLE
                        Title to appear on the top of the histogram.
  -r RANGE, --range=RANGE
                        Range of the X axis to use for the histogram in the
                        form min:max. Example: -r -1:1
  -C, --clipboard       If the data from the clipboard is to be used.
  -i IMAGEFILE, --image=IMAGEFILE
                        Name of the image File. extension 'png'    
 ```

### raw_convert.exe

A tool to convert .raw files into csv or Excel files.

```text
Usage: raw_convert [options] <rawfile> <trace_list>

Options:
  --version             show program's version number and exit
  -h, --help            show this help message and exit
  -o FILE, --output=FILE
                        Output file name. Use .csv for CSV output, .xlsx for
                        Excel output
  -c, --clipboard       Output to clipboard
  -v, --verbose         Verbose output
  -s SEPARATOR, --sep=SEPARATOR
                        Value separator for CSV output. Default: "\t" <TAB>
                        Example: -d ";"
```

### rawplot.exe

Uses matplotlib to plot the data in the raw file.

```text
Usage: rawplot RAW_FILE TRACE_NAME
```

### run_server.exe

This module is used to run a server that can be used to run simulations in a remote machine. The server will run in the
background and will wait for a client to connect. The client will send a netlist to the server and the server will run
the simulation and return the results to the client. The client on the remote machine is a script instancing the
SimClient class. An example of its usage is shown below:

```python
import os
import zipfile
import logging

# In order for this, to work, you need to have a server running. To start a server, run the following command:
# python -m spicelib.scripts.run_server --port 9000 --parallel 4 --output ./temp LTSpice 300

_logger = logging.getLogger("spicelib.SimClient")
_logger.setLevel(logging.DEBUG)

from spicelib.client_server.sim_client import SimClient

server = SimClient('http://localhost', 9000)
print(server.session_id)
runid = server.run("./testfiles/testfile.net")
print("Got Job id", runid)
for runid in server:  # Ma
    zip_filename = server.get_runno_data(runid)
    print(f"Received {zip_filename} from runid {runid}")
    with zipfile.ZipFile(zip_filename, 'r') as zipf:  # Extract the contents of the zip file
        print(zipf.namelist())  # Debug printing the contents of the zip file
        zipf.extract(zipf.namelist()[0])  # Normally the raw file comes first
    os.remove(zip_filename)  # Remove the zip file

server.close_session()
```

-- in examples/sim_client_example.py [SimClient Example]

```text
usage: run_server [-h] [-p PORT] [-o OUTPUT] [-l PARALLEL] simulator

Run the LTSpice Server. This is a command line interface to the SimServer class. The SimServer class is used to run
simulations in parallel using a server-client architecture. The server is a machine that runs the SimServer class and
the client is a machine that runs the SimClient class. The argument is the simulator to be used (LTSpice, Ngspice, XYCE, etc.)

positional arguments:
  simulator             Simulator to be used (LTSpice, Ngspice, XYCE, etc.)

optional arguments:
  -h, --help            show this help message and exit
  -p PORT, --port PORT  Port to run the server. Default is 9000
  -o OUTPUT, --output OUTPUT
                        Output folder for the results. Default is the current folder
  -l PARALLEL, --parallel PARALLEL
                        Maximum number of parallel simulations. Default is 4
```

### asc_to_qsch.exe

Converts LTspice schematics into QSPICE schematics.

```text
Usage: asc_to_qsch [options] ASC_FILE [QSCH_FILE]

Options:
  --version            show program's version number and exit
  -h, --help           show this help message and exit
  -a PATH, --add=PATH  Add a path for searching for symbols
```

## Other functions

### log\semi_dev_op_reader.opLogReader

This module is used to read from LTSpice log files Semiconductor Devices Operating Point Information. A more detailed
documentation is directly included in the Python Modules documentation under "Semiconductor Operating Point Reader".

## Debug Logging

The library uses the standard `logging` module. Three convenience functions have been added for easily changing logging
settings across the entire library. `spicelib.all_loggers()` returns a list of all the logger's
names, `spicelib.set_log_level(logging.DEBUG)`
would set the library's logging level to debug, and `spicelib.add_log_handler(my_handler)` would add `my_handler` as a
handler for all loggers.

### Single Module Logging

It is also possible to set the logging settings for a single module by using its name acquired from
the `spicelib.all_loggers()`
function. For example:

```python
import logging

logging.basicConfig(level=logging.INFO)  # Set up the root logger first

import spicelib  # Import spicelib to set the logging levels

spicelib.set_log_level(logging.DEBUG)  # Set spicelib's global log level
logging.getLogger("spicelib.RawRead").level = logging.WARNING  # Set the log level for only RawRead to warning
```

Would set only `spicelib.RawRead` file's logging level to warning while the other modules would remain at debug level.
_Make sure to initialize the root logger before importing the library to be able to see the logs._

## To whom do I talk?

For support and improvement requests please open an Issue
in [GitHub spicelib issues](https://github.com/nunobrum/spicelib/issues)

## History

<<<<<<< HEAD
* Next release
    * Fixed Issues #197 and #198 - Improved support for many elements, documented limitations
=======
* Future version
    * Fixed Issue #192 - add information about timeouts and other exceptions to runner
>>>>>>> d8f3d422
* Version 1.4.3
    * Fixed Issue #188 - remove_(X)instruction now returns a boolean
    * Fixed Issue #186 - Allow VerAlign in AsyReader, and make alignment case insensitive
    * Fixed Issue #177 and #181 - get_trace fails when trace is alias and engineering notation is used
    * Fixed Issue #184 and #178 - improve handling of comments
    * Fixed Issue #175 - Conflict between @wraps and abstract classes
    * Shameless promotion of [WizEIA resistance calculator](https://WizEIA.com)
* Version 1.4.2
    * SimRunner runno, okSim and failSim are now readonly attributes
    * SimStepper now stores all netlist updates. This information can now be exported to a CSV file.
    * Fixed Issue #169 - Issue with Embedded .model Symbol Properties When Using Pipe Prefix
    * Fixed Issue #170 - set_parameter does not update parameter in simulation netlist generated by QschEditor
* Version 1.4.1
    * Fixed Issue #158 - improve xyce path detection, improve runner switch parameter help texts
    * Fixed Issue #154 - support embedded subcircuits in Qspice
    * Fixed Issue #139 - support xyce raw files
    * Added `get_all_parameter_names()` function to all editors (#159)
* Version 1.4.0 (Python 3.9+ only)
    * Fixed Issue #152 - python version compatibility too limited on PyPi.
* Version 1.3.8
    * Solving deprecation in GitHub artifact actions v3 -> v4
* Version 1.3.7
    * Fixed Issue #143 - ltsteps example fixed
    * Fixed Issue #141 - Raw file reader cannot handle complex values (AC analysis) in ASCII RAW files
    * Fixed Issue #140 and #131 - Compatibility with LTspice 24+
    * Fixed Issue #145 - Allow easy hiding of simulator's console message
    * Fixed Issue #137 - More default library paths
    * Fixed Issue #130 - allow .cir files in QspiceLogReader
    * Fixed Issue #129 - Hiearchical Schematic in QSpice (.qsch)
    * Fixed issue with alias finding in RawRead
    * Fixed Issue #122 - QSpice netlist generation when component designator is not aligned with prefix
    * Minor issues in the examples
* Version 1.3.6
    * Fixed Issue #127 - Points on PARAM values
* Version 1.3.5
    * Issue #124 Fixed - Problem with .PARAM regex.
    * Using Poetry for generating the wheel packages
* Version 1.3.4
    * Issue #120 Fixed
* Version 1.3.3
    * Minor documentation fixes
* Version 1.3.2
    * Documenting the user library paths
    * AscEditor: Adding support to DATAFLAG
    * LTSteps: Supporting new LTspice data export format
    * Fix Issue #116: PosixPath as no lower attribute
    * Toolkit:
        * Correction on the WCA min max formula and adding the run < 0 condition
        * run_testbench can be called without having to call first save_netlist
* Version 1.3.1
    * Adding possibility of manipulating parameters on sub-circuits
    * Supporting subcircuit names with dots.
    * Overall documentation improvements (thanks @hb020)
    * Fix: Inclusion of encrypted libraries would crash
* Version 1.3.0
    * Major improvement in Documentation
    * Introduced a read-only property that blocks libraries from being updated.
    * Support for LTspice log files with the option : expanded netlist
    * Supporting library symbols using BLOCK primitive
    * Improved unittest on the .ASC hierarchical design
    * SimRunner simulation iterator only returns successful simulations in order to simplify error management
    * In QschEditor, the replacement of unique dot instructions (ex: .TRAN .AC .NOISE) is only done if the existing
      instruction is not commented.
    * RunTask.get_results() now returns None if a callback function is provided and the simulation has failed.
    * Bugfix: Prefix were case sensitive in SpiceEditor
    * Bugfix: Parsing netlists with extensions other than .net didn't work properly
* Version 1.2.1
    * Fix on the generation of netlists from QSPICE Schematic files.
        * Floating pins are now correctly handled. (Issue #88)
        * Support for all known QSpice components.
        * Improving testbench for the QschEditor.
* Version 1.2.0
    * Implementing a new approach to the accessing component values and parameters. Instead of using the
      get_component_value() and get_component_parameters() methods, the component values and parameters are now accessed
      directly as attributes of the component object. This change was made to make the code more readable.
      The old methods are still available for backward compatibility.
    * Improvements on the documentation.
    * Added testbench for the regular expressions used on the SpiceEditor. Improvements on the regular expressions.
    * Improvements on the usage of spicelib in Linux and MacOS using wine.
* Version 1.1.4
    * Fix on line patterns on the AsyEditor (#PR 65)
    * Fix on the X (.SUBCKT) components regex (#PR 66)
* Version 1.1.3
    * Implementing a set_component_parameters() and get_component_parameters() method on the Editor classes.
      This method allows to set and get the parameters of a component.
    * Bug Fixes:
        * AscEditor was hanging in comments. Issue #43
        * Supporting other text orientations on the AscEditor. Issue #44
        * Allow other encodings in AscEditor. Issues #45 and #48
    * Supporting lines, rectangles, circles and arcs in AscEditor.
    * Improving the regex for the component values in the SpiceEditor.
* Version 1.1.2
    * Fixes on the readme_update.py script. Was not supporting spaces after the []
    * Solving issue PyLTspice Issue #138. Hierarchical edits to ASC files are now supported.
* Version 1.1.1
    * Supporting hierarchical edits on both QSPICE and LTspice schematics
    * Skipping the need of the rich library on examples
    * Giving feedback on the search for symbols on the ASC to QSCH conversion
    * Improvement on Documentation
    * Adding examples and unittests on hiearchical edits
    * Giving access to hidden properties (asc_file_path in AscEditor and qsch_file_path in QschEditor)
    * Refactoring save_netlist() method in QschEditor class
    * Supporting arcs and rectangles on AsyReader
    * Adding file_search.py containing utility functions for searching files
    * Adding windows_short_names.py containing a code to get the 8.3 Windows short names.
* Version 1.1.0
    * First usable version of a LTspice to QSPICE schematic converter.
* Version 1.0.4
    * Adding the missing the asc_to_qsch_data.xml to the package
    * Adding a MANIFEST.in to the project
    * Adding keywords to the project.toml
* Version 1.0.3
    * Correcting the generation of a .net from the QschEditor.
* Version 1.0.2
    * Correction on the log file data export. Each column is guaranteed to have its own title.
    * Fixes on the generation of netlists from QSPICE Schematic files
* Version 1.0.1
    * Timeout always default to No timeout.
    * Restructure the way netlists are read and written, so to be able to read and write netlists from different
      simulator
      schematics.
    * Added a method add_sources() to copy files from the client to the spice server.
    * Moving CLI scripts to their own directory
    * Adding a script that allows to insert code into a README.md file
    * Supporting capital "K" for kilo in the spice and schematic editors.
* Vesion 0.9
    * SimAnalysis supporting both QSPICE and LTSpice logfiles.
    * FastWorstCaseAnalysis algorithm implemented
    * Fix on the log reading of fourier data.
    * Adding a parameter host to the SimServer class which then passed to the SimpleXMLRPCServer.
* Version 0.8
    * Important Bugfix on the LTComplex class.
    * Fixes and enhancing the analysis toolkit.
* Version 0.7
    * Setting the default verbose to False.
    * Implementing the Sensitivity Analysis.
    * Improving the sim_analysis so to be able to analyse simulation results.
    * Renamed editors .write_netlist() to .save_netlist(). The former is kept
      for legacy purposes.
    * Improving the get_measure_value() method to be able to return the value
      of a measure in a specific step.
* Version 0.6
    * Implementing a conversion from QSPICE Schematics .qsch to spice files
    * Improving the Analysis Toolkit to support adding instructions directly
      to the WorstCase and Montecarlo classes.
    * Using dataclasses to store the fourier information on LTSpiceLogReader.
    * Exporting fourier data into a separate log file: `logfile`.fourier
    * Making LTComplex a subclass of Python built-in complex class.
* Version 0.5
    * Reading QSPICE .AC and .OP simulation results from qraw files
    * Parsing of QSPICE log and measure files
    * Enabling the Histogram.py to read log files directly (only for LTSpice)
    * Fixing a bug on the LTSpiceLogReader class that was not correctly exporting
      the data when there fourier data was present.
    * Enabling the creation of blank netlists (Thanks to @rliangcn)
    * Correction on the Mac OSX process name for LTSpice (Thanks to Wynand M.)
* Version 0.4
    * Implementing the callback argument in the SimRunner class.
    * Moved simulator classes into a separate package.
* Version 0.3
    * Cloning and renaming from PyLTSpice 4.1.2
    * Starting at 0.3 to align with the spicelib in PyPi<|MERGE_RESOLUTION|>--- conflicted
+++ resolved
@@ -1004,13 +1004,9 @@
 
 ## History
 
-<<<<<<< HEAD
 * Next release
     * Fixed Issues #197 and #198 - Improved support for many elements, documented limitations
-=======
-* Future version
     * Fixed Issue #192 - add information about timeouts and other exceptions to runner
->>>>>>> d8f3d422
 * Version 1.4.3
     * Fixed Issue #188 - remove_(X)instruction now returns a boolean
     * Fixed Issue #186 - Allow VerAlign in AsyReader, and make alignment case insensitive
