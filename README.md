--- conflicted
+++ resolved
@@ -935,12 +935,9 @@
 
 ## History
 
-<<<<<<< HEAD
-    * Fixed Issue #178 - ignore Qspice parameters that are comments
-=======
 * future version
     * Fixed Issue #177 and #181 - get_trace fails when trace is alias and engineering notation is used
->>>>>>> f9942bcc
+    * Fixed Issue #178 - ignore Qspice parameters that are comments
 * Version 1.4.2
     * SimRunner runno, okSim and failSim are now readonly attributes
     * SimStepper now stores all netlist updates. This information can now be exported to a CSV file.
