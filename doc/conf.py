--- conflicted
+++ resolved
@@ -24,11 +24,8 @@
 author = 'Nuno Brum'
 
 # The full version, including alpha/beta/rc tags
-<<<<<<< HEAD
+
 release = '1.3.3'
-=======
-release = '1.3.2'
->>>>>>> a620d0bf
 
 try:
     # Read the version from the .toml file
